"""Main runner file. Looks for the "--model" or "-m" command line argument to determine the model to use,
then passes the remaining command line arguments to the constructor of the corresponding model's class."""

import argparse
from contextlib import redirect_stderr, redirect_stdout
import itertools
import json
import numpy as np
import random
import re
from adaboost.adaboost import AdaBooster

from factory import Factory
from utils import *
from utils.logging import pushbullet_logger

# keep these imports here so that we can access the corresponding namespaces from the "eval" call

import tensorflow as tf
import tensorflow.keras as K
import torch
import torch.nn
import torch.optim
import torch.nn.functional as F



def main():
    # all args that cannot be matched to the Trainer or DataLoader classes and are
    # not in filter_args will be passed to the
    # model's constructor

    trainer_args = ['experiment_name', 'E', 'run_name', 'R', 'split', 's', 'num_epochs', 'e', 'batch_size', 'b',
                    'optimizer_or_lr', 'l', 'loss_function', 'L', 'loss_function_hyperparams', 'H',
                    'evaluation_interval', 'i', 'num_samples_to_visualize', 'v', 'checkpoint_interval', 'c',
                    'load_checkpoint_path', 'C', 'segmentation_threshold', 't', 'use_channelwise_norm', 'history_size',
                    'max_rollout_len', 'std', 'reward_discount_factor', 'num_policy_epochs', 'policy_batch_size',
                    'sample_from_action_distributions', 'visualization_interval', 'min_steps', 'rollout_len',
<<<<<<< HEAD
                    'blobs_removal_threshold', 'T', 'hyper_seg_threshold', 'w', 'use_sample_weighting',
                    'f1_threshold_to_log_checkpoint']
=======
                    'blobs_removal_threshold', 'T', 'hyper_seg_threshold', 'w', 'use_sample_weighting', 'use_adaboost', 'a']
>>>>>>> fbdc6efa
    dataloader_args = ['dataset', 'd', 'use_geometric_augmentation', 'use_color_augmentation',
                       'aug_brightness', 'aug_contrast', 'aug_saturation', 'use_adaboost', 'a']

    # list of other arguments to avoid passing to constructor of model class
    filter_args = ['h', 'model', 'm', 'evaluate', 'eval', 'V', 'seed', 'S', 'adaboost_runs', 'A']

    parser = argparse.ArgumentParser(description='Implementation of ETHZ CIL Road Segmentation 2022 project')
    parser.add_argument('-m', '--model', type=str, required=True)
    parser.add_argument('-S', '--seed', type=int, default=1, required=False)
    parser.add_argument('-E', '--experiment_name', type=str, required=True)
    parser.add_argument('-R', '--run_name', type=str, required=False)
    parser.add_argument('-s', '--split', type=float, default=DEFAULT_TRAIN_FRACTION, required=False)
    parser.add_argument('-e', '--num_epochs', type=int, required=False)
    parser.add_argument('-b', '--batch_size', type=int, required=False)
    parser.add_argument('-L', '--loss_function', type=str, required=False)
    # json.loads: substitute for dict
    parser.add_argument('-H', '--loss_function_hyperparams', type=json.loads, required=False, default=None)
    parser.add_argument('-i', '--evaluation_interval', type=float, required=False)
    parser.add_argument('-v', '--num_samples_to_visualize', type=int, required=False)
    parser.add_argument('-c', '--checkpoint_interval', type=int, required=False)
    parser.add_argument('-C', '--load_checkpoint_path', '--from_checkpoint', type=str, required=False)
    parser.add_argument('-t', '--segmentation_threshold', type=float, default=DEFAULT_SEGMENTATION_THRESHOLD,
                        required=False)
    parser.add_argument('-f', '--f1_threshold_to_log_checkpoint', type=float, default=DEFAULT_F1_THRESHOLD_TO_LOG_CHECKPOINT,
                        required=False)
    parser.add_argument('-B', '--blobs_removal_threshold', type=int, default=DEFAULT_BLOBS_REMOVAL_THRESHOLD,
                        required=False)
    parser.add_argument('-d', '--dataset', type=str, required=True)
    parser.add_argument('-V', '--evaluate', '--eval', action='store_true')
    parser.add_argument('-T', '--hyper_seg_threshold', type=bool,
                        help="If True, use hyperparameter search after evaluation to find the best "
                             "segmentation threshold", required=False, default=True)
    parser.add_argument('-w', '--use_sample_weighting', type=bool, required=False, default=False,
                        help="If True, use sample weighting during training to train more on samples with big errors.\
                            Currently only working with torch")
    parser.add_argument('-a', '--use_adaboost', type=bool, required=False, default=False,
                        help="If True, apply the Adaboost algorithm to the training")
    parser.add_argument('-A', '--adaboost_runs', type=int, required=False, default=20,
                        help="Only if adaboost is used, specify the number of models to ensemble")
    known_args, unknown_args = parser.parse_known_args()

    # Process the commandline arguments
    remove_leading_dashes = lambda s: ''.join(itertools.dropwhile(lambda c: c == '-', s))
    # float check taken from https://thispointer.com/check-if-a-string-is-a-number-or-float-in-python/
    cast_arg = lambda s: s[1:-1] if s.startswith('"') and s.endswith('"') \
        else int(s) if remove_leading_dashes(s).isdigit() \
        else float(s) if re.search('[-+]?\d*\.?\d+(?:[eE][-+]?\d+)?$', s) is not None \
        else s.lower() == 'true' if s.lower() in ['true', 'false'] \
        else None if s.lower() == 'none' \
        else eval(s) if any([s.startswith('(') and s.endswith(')'),
                             s.startswith('[') and s.endswith(']'),
                             s.startswith('{') and s.endswith('}')]) \
        else s

    known_args_dict = dict(map(lambda arg: (arg, getattr(known_args, arg)), vars(known_args)))
    unknown_args_dict = dict(map(lambda arg: (remove_leading_dashes(arg.split('=')[0]),
                                              cast_arg([*arg.split('='), True][1])),
                                 unknown_args))
    arg_dict = {**known_args_dict, **unknown_args_dict}

    # seed everything

    random.seed(known_args.seed)
    torch.manual_seed(known_args.seed)
    np.random.seed(known_args.seed)
    tf.random.set_seed(known_args.seed)
    
    # Load the model by name from the factory
    factory = Factory.get_factory(known_args.model)
    
    # specify the arguments for the dataloader, trainer and model class
    model_spec_args = {k: v for k, v in arg_dict.items() if k.lower() not in [*trainer_args, *dataloader_args, *filter_args]}
    trainer_spec_args = {k: v for k, v in arg_dict.items() if k.lower() in trainer_args}
    dataloader_spec_args = {k: v for k, v in arg_dict.items() if k.lower() in dataloader_args}
    
    # call adaboost script if adaboost is used
    if known_args_dict["use_adaboost"]:
        adabooster = AdaBooster(factory, known_args_dict, unknown_args_dict, model_spec_args, trainer_spec_args, dataloader_spec_args, IS_DEBUG)
        adabooster.run()
        return
    
    # Create the dataloader using the commandline arguments
    dataloader = factory.get_dataloader_class()(**dataloader_spec_args)
    
    # Create the model using the commandline arguments
    model = factory.get_model_class()(**model_spec_args)
    
    # Create the trainer using the commandline arguments
    trainer = factory.get_trainer_class()(dataloader=dataloader, model=model,
                                        **trainer_spec_args)
        

    # do not move these Pushbullet messages into the Trainer class, as this may lead to a large amount of
    # messages when using Hyperopt

    if ('evaluate' in known_args_dict and known_args_dict['evaluate']) or \
            ('eval' in known_args_dict and known_args_dict['eval']):
        # evaluate
        if trainer.load_checkpoint_path is not None:
            trainer._init_mlflow()
            trainer._load_checkpoint(trainer.load_checkpoint_path)
        metrics = trainer.eval()
        if not IS_DEBUG:
            pushbullet_logger.send_pushbullet_message(('Evaluation finished. Metrics: %s\n' % str(metrics)) + \
                                                    f'Hyperparameters:\n{trainer._get_hyperparams()}')
    else:
        # train
        if not IS_DEBUG:
            pushbullet_logger.send_pushbullet_message('Training started.\n' + \
                                                    f'Hyperparameters:\n{trainer._get_hyperparams()}')
        last_test_loss = trainer.train()
        if not IS_DEBUG:
            pushbullet_logger.send_pushbullet_message(('Training finished. Last test loss: %.4f\n' % last_test_loss) + \
                                                    f'Hyperparameters:\n{trainer._get_hyperparams()}')


if __name__ == '__main__':
    # Setup the stderr and stdout files
    abs_logging_dir = os.path.join(ROOT_DIR, LOGGING_DIR)
    if not os.path.isdir(abs_logging_dir):
        os.makedirs(abs_logging_dir)

    stderr_path = os.path.join(abs_logging_dir, f'stderr_{SESSION_ID}.log')
    stdout_path = os.path.join(abs_logging_dir, f'stdout_{SESSION_ID}.log')

    for path in [stderr_path, stdout_path]:
        if os.path.isfile(path):
            os.unlink(path)

    if IS_DEBUG:
        main()
    else:  # If not running in debug mode, redirect the stdout and stderr to some log files
        try:
            print(f'Session ID: {SESSION_ID}\n'
                  'Not running in debug mode\n'
                  'stderr and stdout will be written to "%s" and "%s", respectively\n' % (stderr_path, stdout_path))
            # buffering=1: use line-by-line buffering
            with open(stderr_path, 'w', buffering=1) as stderr_f, open(stdout_path, 'w', buffering=1) as stdout_f:
                with redirect_stderr(stderr_f), redirect_stdout(stdout_f):
                    main()
        except Exception as e:
            err_msg = f'*** Exception encountered: ***\n{e}'
            pushbullet_logger.send_pushbullet_message(err_msg)
            raise e<|MERGE_RESOLUTION|>--- conflicted
+++ resolved
@@ -36,12 +36,8 @@
                     'load_checkpoint_path', 'C', 'segmentation_threshold', 't', 'use_channelwise_norm', 'history_size',
                     'max_rollout_len', 'std', 'reward_discount_factor', 'num_policy_epochs', 'policy_batch_size',
                     'sample_from_action_distributions', 'visualization_interval', 'min_steps', 'rollout_len',
-<<<<<<< HEAD
                     'blobs_removal_threshold', 'T', 'hyper_seg_threshold', 'w', 'use_sample_weighting',
-                    'f1_threshold_to_log_checkpoint']
-=======
-                    'blobs_removal_threshold', 'T', 'hyper_seg_threshold', 'w', 'use_sample_weighting', 'use_adaboost', 'a']
->>>>>>> fbdc6efa
+                    'use_adaboost', 'a', 'f1_threshold_to_log_checkpoint']
     dataloader_args = ['dataset', 'd', 'use_geometric_augmentation', 'use_color_augmentation',
                        'aug_brightness', 'aug_contrast', 'aug_saturation', 'use_adaboost', 'a']
 
