--- conflicted
+++ resolved
@@ -77,24 +77,17 @@
                 child.sendline('exit')
 
                 if jump_host is not None:
-<<<<<<< HEAD
-=======
                     if self.is_windows:
                         raise RuntimeError('Use of jump hosts for Trainer not supported on Windows machines')
 
->>>>>>> c8605edd
                     # monkey-patch pysftp to use the provided jump host
 
                     def new_start_transport(self, host, port):
                         try:
                             jumpbox = paramiko.SSHClient()
                             jumpbox.set_missing_host_key_policy(paramiko.AutoAddPolicy())
-<<<<<<< HEAD
-                            jumpbox.connect(jump_host)
-=======
                             jumpbox.connect(jump_host,
                                             key_filename=os.path.join(*[os.getenv('HOME'), '.ssh', 'id_' + jump_host]))
->>>>>>> c8605edd
 
                             jumpbox_transport = jumpbox.get_transport()
                             dest_addr = (host, port)
@@ -105,11 +98,7 @@
                             target.connect(host, port, user, password, sock=jumpbox_channel)
 
                             self._transport = target.get_transport()
-<<<<<<< HEAD
-                            self._transport.connect = lambda *args, **kwargs: None  # ignore subsequent connect calls
-=======
                             self._transport.connect = lambda *args, **kwargs: None  # ignore subsequent "connect" calls
->>>>>>> c8605edd
 
                             # set security ciphers if set
                             if self._cnopts.ciphers is not None:
