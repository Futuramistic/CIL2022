from .trainer_torch import TorchTrainer
from utils import *

import torch
from torch import optim
from torch.autograd import Variable
from losses.cra_losses import cra_loss, cra_loss_with_vgg


class CRANetTrainer(TorchTrainer):
    """
    Trainer for the CRA-Net model.
    """

    def __init__(self, dataloader, model, experiment_name=None, run_name=None, split=None, num_epochs=None,
                 batch_size=None, optimizer_or_lr=None, scheduler=None, loss_function=None,
                 loss_function_hyperparams=None, evaluation_interval=None, num_samples_to_visualize=None,
                 checkpoint_interval=None, load_checkpoint_path=None, segmentation_threshold=None,
<<<<<<< HEAD
                 use_channelwise_norm=False):
=======
                 loss_function_name=None):
>>>>>>> 1ce5ad92
        # set omitted parameters to model-specific defaults, then call superclass __init__ function
        # warning: some arguments depend on others not being None, so respect this order!

        if split is None:
            split = DEFAULT_TRAIN_FRACTION

        if batch_size is None:
            batch_size = 4

        if num_epochs is None:
            num_epochs = 1

        if optimizer_or_lr is None:
            optimizer_or_lr = CRANetTrainer.get_default_optimizer_with_lr(5e-3, model)
        elif isinstance(optimizer_or_lr, int) or isinstance(optimizer_or_lr, float):
            optimizer_or_lr = CRANetTrainer.get_default_optimizer_with_lr(optimizer_or_lr, model)

        if scheduler is None:
            # Official
            # scheduler = torch.optim.lr_scheduler.ReduceLROnPlateau(optimizer_or_lr, mode="max", factor=0.5, patience=5,
            #                                                       verbose=True, min_lr=0.00001)
            # Alternative
            scheduler = torch.optim.lr_scheduler.StepLR(optimizer_or_lr, step_size=30, gamma=0.1)

        if loss_function is None:
            loss_function = cra_loss()

        if evaluation_interval is None:
            evaluation_interval = dataloader.get_default_evaluation_interval(split, batch_size, num_epochs,
                                                                             num_samples_to_visualize)

        preprocessing = None
        if use_channelwise_norm and dataloader.dataset in DATASET_STATS:
            def channelwise_preprocessing(x, is_gt):
                if is_gt:
                    return x[:1, :, :].float() / 255
                stats = DATASET_STATS[dataloader.dataset]
                x = x[:3, :, :].float()
                x[0] = (x[0] - stats['pixel_mean_0']) / stats['pixel_std_0']
                x[1] = (x[1] - stats['pixel_mean_1']) / stats['pixel_std_1']
                x[2] = (x[2] - stats['pixel_mean_2']) / stats['pixel_std_2']
                return x
            preprocessing = channelwise_preprocessing
        else:
            # convert samples to float32 \in [0, 1] & remove A channel;
            # convert ground truth to int \in {0, 1} & remove A channel
            preprocessing = lambda x, is_gt: (x[:3, :, :].float() / 255.0) if not is_gt else (x[:1, :, :].float() / 255)

        super().__init__(dataloader, model, preprocessing, experiment_name, run_name, split,
                         num_epochs, batch_size, optimizer_or_lr, scheduler, loss_function, loss_function_hyperparams,
                         evaluation_interval, num_samples_to_visualize, checkpoint_interval, load_checkpoint_path,
                         segmentation_threshold, use_channelwise_norm)

        if loss_function_name is not None:
            self.loss_function_name = loss_function_name

    def _train_step(self, model, device, train_loader, callback_handler):

        model.train()
        opt = self.optimizer_or_lr
        train_loss = 0
        for (inputs, labels) in train_loader:
            labels = torch.squeeze(labels, dim=1)
            # TODO: May want to uncomment .cuda() if not available
            inputs = Variable(inputs.cuda())
            labels = Variable(labels.cuda())
            labels = labels.float().cuda()
            opt.zero_grad()
            outputs, lower = model.forward(inputs)
            outputs = torch.squeeze(outputs, dim=1)
            lower = torch.squeeze(lower, dim=1)
            loss = self.loss_function(labels, lower, outputs)

            train_loss += loss.item()

            loss.backward()
            opt.step()
            callback_handler.on_train_batch_end()

        train_loss /= len(train_loader.dataset)
        callback_handler.on_epoch_end()
        self.scheduler.step()
        return train_loss

    def _eval_step(self, model, device, test_loader):
        model.eval()
        test_loss = 0
        with torch.no_grad():
            for (inputs, labels) in test_loader:
                labels = torch.squeeze(labels, dim=0)
                # TODO: May want to uncomment .cuda() if not available
                inputs = Variable(inputs.cuda())
                labels = Variable(labels.cuda())
                labels = labels.float().cuda()

                outputs, lower = model.forward(inputs)
                outputs = torch.squeeze(outputs, dim=1)
                lower = torch.squeeze(lower, dim=1)
                loss = self.loss_function(labels, lower, outputs)

                test_loss += loss.item()

        test_loss /= len(test_loader.dataset)
        return test_loss

    def _get_hyperparams(self):
        return {**(super()._get_hyperparams()),
                **({param: getattr(self.model, param)
                    for param in ['n_channels', 'n_classes', 'bilinear']
                    if hasattr(self.model, param)})}

    @staticmethod
    def get_default_optimizer_with_lr(lr, model):
        return optim.Adam(model.parameters(), lr=1e-4, weight_decay=1e-2)<|MERGE_RESOLUTION|>--- conflicted
+++ resolved
@@ -16,11 +16,7 @@
                  batch_size=None, optimizer_or_lr=None, scheduler=None, loss_function=None,
                  loss_function_hyperparams=None, evaluation_interval=None, num_samples_to_visualize=None,
                  checkpoint_interval=None, load_checkpoint_path=None, segmentation_threshold=None,
-<<<<<<< HEAD
-                 use_channelwise_norm=False):
-=======
-                 loss_function_name=None):
->>>>>>> 1ce5ad92
+                 use_channelwise_norm=False, loss_function_name=None):
         # set omitted parameters to model-specific defaults, then call superclass __init__ function
         # warning: some arguments depend on others not being None, so respect this order!
 
