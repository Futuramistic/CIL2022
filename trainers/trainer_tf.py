import abc
import datetime
import hashlib
# from typing import final
import numpy as np
import os
import pysftp
import requests
import shutil
import tempfile
import tensorflow as tf
import tensorflow.keras.callbacks as KC
from urllib.parse import urlparse
from blobs_remover import remove_blobs
from threshold_optimizer import ThresholdOptimizer

from requests.auth import HTTPBasicAuth

from losses.loss_harmonizer import DEFAULT_TF_DIM_LAYOUT
from losses.precision_recall_f1 import *
from utils.logging import mlflow_logger
from .trainer import Trainer
from utils import *


class TFTrainer(Trainer, abc.ABC):
    def __init__(self, dataloader, model, preprocessing, steps_per_training_epoch,
                 experiment_name=None, run_name=None, split=None, num_epochs=None, batch_size=None,
                 optimizer_or_lr=None, loss_function=None, loss_function_hyperparams=None, evaluation_interval=None,
                 num_samples_to_visualize=None, checkpoint_interval=None, load_checkpoint_path=None,
                 segmentation_threshold=None, use_channelwise_norm=False, blobs_removal_threshold=0, hyper_seg_threshold=False):
        """
        Abstract class for TensorFlow-based model trainers.
        Args:
            dataloader: the DataLoader to use when training the model
            model: the model to train
        """
        super().__init__(dataloader, model, experiment_name, run_name, split, num_epochs, batch_size, optimizer_or_lr,
                         loss_function, loss_function_hyperparams, evaluation_interval, num_samples_to_visualize,
                         checkpoint_interval, load_checkpoint_path, segmentation_threshold, use_channelwise_norm,
                         blobs_removal_threshold, hyper_seg_threshold)
        # these attributes must also be set by each TFTrainer subclass upon initialization:
        self.preprocessing = preprocessing
        self.steps_per_training_epoch = steps_per_training_epoch
        
        if hyper_seg_threshold:
            self.seg_thresh_dataloader = self.dataloader.get_training_dataloader(split=0.2, batch_size=self.batch_size,
                                                                preprocessing=self.preprocessing)
        
    # Subclassing tensorflow.keras.callbacks.Callback (here: KC.Callback) allows us to override various functions to be
    # called when specific events occur while fitting a model using TF's model.fit(...). An instance of the subclass
    # needs to be passed in the "callbacks" parameter (which, if specified, can either be a single instance, or a list
    # of instances of KC.Callback subclasses)
    class Callback(KC.Callback):
        def __init__(self, trainer, mlflow_run):
            super().__init__()
            self.trainer = trainer
            self.mlflow_run = mlflow_run
            self.do_evaluate = self.trainer.evaluation_interval is not None and self.trainer.evaluation_interval > 0
            self.iteration_idx = 0
            self.epoch_iteration_idx = 0
            self.epoch_idx = 0
            self.best_score = -1
            self.best_val_loss = 1e5
            self.do_visualize = self.trainer.num_samples_to_visualize is not None and \
                                self.trainer.num_samples_to_visualize > 0

        def on_train_begin(self, logs=None):
            print('\nTraining started at {:%Y-%m-%d %H:%M:%S}'.format(datetime.datetime.now()))
            print(f'Session ID: {SESSION_ID}')
            print('Hyperparameters:')
            print(self.trainer._get_hyperparams())
            print('')

        def on_train_end(self, logs=None):
            print('\nTraining finished at {:%Y-%m-%d %H:%M:%S}'.format(datetime.datetime.now()))
            mlflow_logger.log_logfiles()

        def on_epoch_begin(self, epoch, logs=None):
            pass

        def on_epoch_end(self, epoch, logs=None):
            print('\n\nEpoch %i finished at {:%Y-%m-%d %H:%M:%S}'.format(datetime.datetime.now()) % epoch)
            print('Metrics: %s\n' % str(logs))
            mlflow_logger.log_metrics(logs, aggregate_iteration_idx=self.iteration_idx)
            mlflow_logger.log_logfiles()
            
            # checkpoints should be logged to MLflow right after their creation, so that if training is
            # stopped/crashes *without* reaching the final "mlflow_logger.log_checkpoints()" call in trainer.py,
            # prior checkpoints have already been persisted
            # since we don't have a way of getting notified when KC.ModelCheckpoint has finished creating the checkpoint,
            # we simply check at the end of each epoch whether there are any checkpoints to upload and upload them
            # if necessary
            
            if self.trainer.do_checkpoint and self.best_val_loss > logs['val_loss']:
                self.best_val_loss = logs['val_loss']
                keras.models.save_model(model=self.model,filepath=os.path.join(CHECKPOINTS_DIR, "cp_best_val_loss.ckpt"))

            mlflow_logger.log_checkpoints()
            
            self.epoch_idx += 1
            self.epoch_iteration_idx = 0

            # it seems we can only safely delete the original checkpoint dir after having trained for at least one
            # iteration
            # if self.original_checkpoint_hash is not None and os.path.isdir(f'original_checkpoint_{self.original_checkpoint_hash}.ckpt'):
            #     shutil.rmtree(f'original_checkpoint_{self.original_checkpoint_hash}.ckpt')


        def on_train_batch_begin(self, batch, logs=None):
            pass

        def on_train_batch_end(self, batch, logs=None):
            if self.do_evaluate and self.iteration_idx % self.trainer.evaluation_interval == 0:
                precision, recall, f1_score = self.trainer.get_precision_recall_F1_score_validation()
                metrics = {'precision': precision, 'recall': recall, 'f1_score': f1_score}
                print('\nMetrics at aggregate iteration %i (ep. %i, ep.-it. %i): %s'
                      % (self.iteration_idx, self.epoch_idx, batch, str(metrics)))
                if mlflow_logger.logging_to_mlflow_enabled():
                    mlflow_logger.log_metrics(metrics, aggregate_iteration_idx=self.iteration_idx)
                    if self.do_visualize:
                        mlflow_logger.log_visualizations(self.trainer, self.iteration_idx,self.epoch_idx,self.epoch_iteration_idx)
                # save the best f1 score checkpoint
                if self.trainer.do_checkpoint and self.best_score <= f1_score:
                    self.best_score = f1_score
                    keras.models.save_model(model=self.model,filepath=os.path.join(CHECKPOINTS_DIR, "cp_best_f1.ckpt"))

            if self.trainer.do_checkpoint\
                and self.iteration_idx % self.trainer.checkpoint_interval == 0\
                and self.iteration_idx > 0:  # avoid creating checkpoints at iteration 0
                checkpoint_path = f'{CHECKPOINTS_DIR}/cp_ep-{"%05i" % self.epoch_idx}'+\
                                  f'_it-{"%05i" % self.epoch_iteration_idx}' +\
                                  f'_step-{self.iteration_idx}.ckpt'
                keras.models.save_model(model=self.trainer.model, filepath=checkpoint_path)
            
            self.iteration_idx += 1
            self.epoch_iteration_idx += 1

    # Visualizations are created using mlflow_logger's "log_visualizations" (containing ML framework-independent code),
    # and the "create_visualizations" functions of the Trainer subclasses (containing ML framework-specific code)
    # Specifically, the Trainer calls mlflow_logger's "log_visualizations" (e.g. in "on_train_batch_end" of the
    # tensorflow.keras.callbacks.Callback subclass), which in turn uses the Trainer's "create_visualizations".
    def create_visualizations(self, file_path, iteration_index, epoch_idx, epoch_iteration_idx):
        # for batch_xs, batch_ys in self.test_loader.shuffle(10 * num_samples).batch(num_samples):

        # fix half of the samples, randomize other half
        # the first, fixed half of samples serves for comparison purposes across models/runs
        # the second, randomized half allows us to spot weaknesses of the model we might miss when
        # always visualizing the same samples

        num_to_visualize = self.num_samples_to_visualize
        # never exceed the given training batch size, else we might face memory problems
        vis_batch_size = min(num_to_visualize, self.batch_size)

        _, test_dataset_size, _ = self.dataloader.get_dataset_sizes(split=self.split)
        if num_to_visualize >= test_dataset_size:
            # just visualize the entire test set
            vis_dataloader = self.test_loader.take(test_dataset_size).batch(vis_batch_size)
        else:
            num_fixed_samples = num_to_visualize // 2
            num_random_samples = num_to_visualize - num_fixed_samples

            fixed_samples = self.test_loader.take(num_fixed_samples)
            random_samples = self.test_loader.skip(num_fixed_samples).take(num_random_samples).shuffle(num_random_samples)
            vis_dataloader = fixed_samples.concatenate(random_samples).batch(vis_batch_size)

        images = []

        for (batch_xs, batch_ys) in vis_dataloader:
            batch_xs = tf.squeeze(batch_xs, axis=1)
            batch_ys = tf.squeeze(batch_ys, axis=1).numpy()
            output = self.model.predict(batch_xs)  # returns np.ndarray

            # More channels than needed - U^2-Net-style
            if(len(output.shape)==5):
                output = output[0]

            channel_dim_idx = DEFAULT_TF_DIM_LAYOUT.find('C')
            if output.shape[channel_dim_idx] > 1:
                output = np.argmax(output, axis=channel_dim_idx)
                output = np.expand_dims(output, axis=channel_dim_idx)

            preds = (output >= self.segmentation_threshold).astype(np.float)
            batch_ys = np.moveaxis(batch_ys, -1, 1)  # TODO only do this if we know the network uses HWC format
            preds = np.moveaxis(preds, -1, 1)

            # preds = remove_blobs(preds, self.blobs_removal_threshold)

            # print('shape', preds.shape)
            preds_list = []
            for i in range(preds.shape[0]):
                # print('preds[i]', preds[i].shape)
                pred_ = remove_blobs(preds[i], threshold=self.blobs_removal_threshold)
                # print('pred_', pred_.shape)
                if len(pred_.shape) == 2:
                    preds_list.append(pred_[None, None, :, :])
                elif len(pred_.shape) == 3:
                    preds_list.append(pred_[None, :, :, :])
                else:
                    print('problem', pred_.shape)
            # print('len', len(preds_list))
            preds = np.concatenate(preds_list, axis=0)
            # print(preds.shape)

            # preds = np.expand_dims(preds, axis=1)  # so add it back, in CHW format

            # At this point we should have preds.shape = (batch_size, 1, H, W) and same for batch_ys
            self._fill_images_array(preds, batch_ys, images)

        self._save_image_array(images, file_path)

    def _compile_model(self):
        self.model.compile(loss=self.loss_function, optimizer=self.optimizer_or_lr)

    def _load_checkpoint(self, checkpoint_path):
        print(f'\n*** WARNING: resuming training from checkpoint "{checkpoint_path}" ***\n')
        load_from_sftp = checkpoint_path.lower().startswith('sftp://')
        if load_from_sftp:
            self.original_checkpoint_hash = hashlib.md5(str.encode(checkpoint_path)).hexdigest()
            # in TF, even though the checkpoint names all end in ".ckpt", they are actually directories
            # hence we have to use sftp_download_dir_portable to download them
            final_checkpoint_path = f'original_checkpoint_{self.original_checkpoint_hash}.ckpt'
            if not os.path.isdir(final_checkpoint_path):
                os.makedirs(final_checkpoint_path, exist_ok=True)
                print(f'Downloading checkpoint from "{checkpoint_path}" to "{final_checkpoint_path}"...')
                cnopts = pysftp.CnOpts()
                cnopts.hostkeys = None
                mlflow_ftp_pass = requests.get(MLFLOW_FTP_PASS_URL,
                                            auth=HTTPBasicAuth(os.environ['MLFLOW_TRACKING_USERNAME'],
                                                                os.environ['MLFLOW_TRACKING_PASSWORD'])).text
                url_components = urlparse(checkpoint_path)
                with pysftp.Connection(host=MLFLOW_HOST, username=MLFLOW_FTP_USER, password=mlflow_ftp_pass,
                                    cnopts=cnopts) as sftp:
                    sftp_download_dir_portable(sftp, remote_dir=url_components.path, local_dir=final_checkpoint_path)
                print(f'Download successful')
            else:
                print(f'Checkpoint "{checkpoint_path}", to be downloaded to "{final_checkpoint_path}", found on disk')
        else:
            final_checkpoint_path = checkpoint_path

        print(f'Loading checkpoint "{checkpoint_path}"...')  # log the supplied checkpoint_path here
        self.model.load_weights(final_checkpoint_path)
        print('Checkpoint loaded\n')

        # Note that the final_checkpoint_path directory cannot be deleted right away! This leads to errors.
        # As a workaround, we delete the directory after the end of the first epoch.


    def _fit_model(self, mlflow_run):
        self._compile_model()
        
        if self.load_checkpoint_path is not None:
            self._load_checkpoint(self.load_checkpoint_path)
        
        self.train_loader = self.dataloader.get_training_dataloader(split=self.split, batch_size=self.batch_size,
                                                                    preprocessing=self.preprocessing)
        self.test_loader = self.dataloader.get_testing_dataloader(batch_size=1,
                                                                  preprocessing=self.preprocessing)
        _, test_dataset_size, _ = self.dataloader.get_dataset_sizes(split=self.split)

        callbacks = [TFTrainer.Callback(self, mlflow_run)]
        # model checkpointing functionality moved into TFTrainer.Callback to allow for custom checkpoint names
        
        self.model.fit(self.train_loader, validation_data=self.test_loader.take(test_dataset_size), epochs=self.num_epochs,
                       steps_per_epoch=self.steps_per_training_epoch, callbacks=callbacks, verbose=1 if IS_DEBUG else 2)
        
        if self.do_checkpoint:
            # save final checkpoint
            keras.models.save_model(model=self.model,
                                    filepath=os.path.join(CHECKPOINTS_DIR, "cp_final.ckpt"))

    def get_F1_score_validation(self):
        _, _, f1_score = self.get_precision_recall_F1_score_validation()
        return f1_score

    def get_precision_recall_F1_score_validation(self):
        precisions, recalls, f1_scores = [], [], []
        threshold = self.segmentation_threshold
        if self.hyper_seg_threshold:
            threshold = self.get_best_segmentation_threshold()
        _, test_dataset_size, _ = self.dataloader.get_dataset_sizes(split=self.split)
        for x, y in self.test_loader.take(test_dataset_size):
            output = self.model(x)
            
            # More channels than needed - U^2-Net-style
            if(len(output.shape)==5):
                output = output[0]
                
<<<<<<< HEAD
            preds = tf.cast(output >= self.segmentation_threshold, tf.dtypes.int8)
            # print('tf preds', preds.shape)
            blb_input = preds.numpy()
            preds = remove_blobs(blb_input, threshold=self.blobs_removal_threshold)
            # print('tf preds 2', preds.shape)
=======
            preds = tf.cast(output >= threshold, tf.dtypes.int8)
            preds = remove_blobs(tf.squeeze(preds), threshold=self.blobs_removal_threshold)
>>>>>>> de2d2495
            precision, recall, f1_score = precision_recall_f1_score_tf(preds, y)
            precisions.append(precision.numpy().item())
            recalls.append(recall.numpy().item())
            f1_scores.append(f1_score.numpy().item())
        return np.mean(precisions), np.mean(recalls), np.mean(f1_scores)

    ''' def find_best_segmentation_threshold(self,step=0.05):
        # Save original threshold
        original_threshold = self.segmentation_threshold
        best_threshold = None
        best_f1 = 0.0
        for i in np.arange(step,1+step,step):
            self.segmentation_threshold = i
            _,_,f1 = self.get_precision_recall_F1_score_validation()
            if(best_f1<=f1):
                best_f1 = f1
                best_threshold = self.segmentation_threshold
        # Restore to the original threshold
        self.segmentation_threshold = original_threshold
        print(f'F1 score: {best_f1:.4f} for threshold: {best_threshold:.4f}')
        return best_threshold '''
    
    def get_best_segmentation_threshold(self):
        predictions = []
        targets = []
        threshold_optimizer = ThresholdOptimizer()
        dataloader_len, _, _ = self.dataloader.get_dataset_sizes(split=0.2)
        for (x,y) in self.seg_thresh_dataloader.take(dataloader_len):
            output = self.model(x)
            
            # More channels than needed - U^2-Net-style
            if(len(output.shape)==5):
                output = output[0]
            preds = remove_blobs(tf.squeeze(output), threshold=self.blobs_removal_threshold)
            predictions.append(preds)
            targets.append(y)
        best_threshold = threshold_optimizer.run(predictions, targets, f1_score_tf)
        return best_threshold<|MERGE_RESOLUTION|>--- conflicted
+++ resolved
@@ -286,16 +286,11 @@
             if(len(output.shape)==5):
                 output = output[0]
                 
-<<<<<<< HEAD
-            preds = tf.cast(output >= self.segmentation_threshold, tf.dtypes.int8)
+            preds = tf.cast(output >= threshold, tf.dtypes.int8)
             # print('tf preds', preds.shape)
             blb_input = preds.numpy()
             preds = remove_blobs(blb_input, threshold=self.blobs_removal_threshold)
             # print('tf preds 2', preds.shape)
-=======
-            preds = tf.cast(output >= threshold, tf.dtypes.int8)
-            preds = remove_blobs(tf.squeeze(preds), threshold=self.blobs_removal_threshold)
->>>>>>> de2d2495
             precision, recall, f1_score = precision_recall_f1_score_tf(preds, y)
             precisions.append(precision.numpy().item())
             recalls.append(recall.numpy().item())
