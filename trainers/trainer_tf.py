--- conflicted
+++ resolved
@@ -27,12 +27,8 @@
                  optimizer_or_lr=None, loss_function=None, loss_function_hyperparams=None, evaluation_interval=None,
                  num_samples_to_visualize=None, checkpoint_interval=None, load_checkpoint_path=None,
                  segmentation_threshold=None, use_channelwise_norm=False, blobs_removal_threshold=0,
-<<<<<<< HEAD
-                 hyper_seg_threshold=False, use_sample_weighting=False,
+                 hyper_seg_threshold=False, use_sample_weighting=False, use_adaboost=False,
                  f1_threshold_to_log_checkpoint=DEFAULT_F1_THRESHOLD_TO_LOG_CHECKPOINT):
-=======
-                 hyper_seg_threshold=False, use_sample_weighting=False, use_adaboost=False):
->>>>>>> fbdc6efa
         """
         Initializes a Tensorflow trainer
         Args:
@@ -44,12 +40,8 @@
         super().__init__(dataloader, model, experiment_name, run_name, split, num_epochs, batch_size, optimizer_or_lr,
                          loss_function, loss_function_hyperparams, evaluation_interval, num_samples_to_visualize,
                          checkpoint_interval, load_checkpoint_path, segmentation_threshold, use_channelwise_norm,
-<<<<<<< HEAD
                          blobs_removal_threshold, hyper_seg_threshold, use_sample_weighting,
-                         f1_threshold_to_log_checkpoint)
-=======
-                         blobs_removal_threshold, False, use_sample_weighting, use_adaboost)
->>>>>>> fbdc6efa
+                         use_adaboost, f1_threshold_to_log_checkpoint)
         # these attributes must also be set by each TFTrainer subclass upon initialization:
         self.preprocessing = preprocessing
         self.steps_per_training_epoch = steps_per_training_epoch
@@ -130,7 +122,6 @@
             # since we don't have a way of getting notified when KC.ModelCheckpoint has finished creating the
             # checkpoint, we simply check at the end of each epoch whether there are any checkpoints to upload
             # and upload them if necessary
-<<<<<<< HEAD
 
             #if self.trainer.do_checkpoint and self.best_val_loss > logs['val_loss']\
             #   and self.best_f1_score >= self.trainer.f1_threshold_to_log_checkpoint:
@@ -139,7 +130,6 @@
             #                            filepath=os.path.join(CHECKPOINTS_DIR, "cp_best_val_loss.ckpt"),save_traces=False,include_optimizer=False)
             #    mlflow_logger.log_checkpoints()
             
-=======
             
             # if self.trainer.do_checkpoint and self.best_val_loss > logs['val_loss']:
             #     self.best_val_loss = logs['val_loss']
@@ -161,7 +151,6 @@
             # remove_local_checkpoint = not self.trainer.adaboost
             # other_checkpoint_name = None if not self.trainer.adaboost else self.trainer.checkpoints_folder
             # mlflow_logger.log_checkpoints(remove_local_checkpoint, other_checkpoint_name)
->>>>>>> fbdc6efa
 
             self.epoch_idx += 1
             self.epoch_iteration_idx = 0
@@ -215,31 +204,24 @@
                         mlflow_logger.log_visualizations(self.trainer, self.iteration_idx, self.epoch_idx,
                                                          self.epoch_iteration_idx)
                 # save the best f1 score checkpoint
-<<<<<<< HEAD
                 if self.best_f1_score <= f1_weighted:
                     self.best_f1_score = f1_weighted
                     if self.trainer.do_checkpoint and self.best_f1_score >= self.trainer.f1_threshold_to_log_checkpoint:
-                        keras.models.save_model(model=self.model, filepath=os.path.join(CHECKPOINTS_DIR, "cp_best_f1.ckpt"),save_traces=False,include_optimizer=False)
-                        mlflow_logger.log_checkpoints()
-=======
-                if self.trainer.do_checkpoint and self.best_score <= f1_weighted\
-                   and DEFAULT_F1_THRESHOLD_TO_LOG_CHECKPOINT < self.best_score:
-                    checkpoint_path = f"{CHECKPOINTS_DIR}/cp_best_f1.ckpt"
-                    if self.trainer.adaboost and self.trainer.checkpoints_folder is None:
-                        self.trainer.checkpoints_folder = os.path.join("checkpoints", str(int(time.time() * 1000)))
-                        if not os.path.exists(self.trainer.checkpoints_folder):
-                            os.makedirs(self.trainer.checkpoints_folder)
-                    if self.trainer.adaboost and self.trainer.curr_best_checkpoint_path is None:
-                        self.trainer.curr_best_checkpoint_path = os.path.join(self.trainer.checkpoints_folder, "cp_best_f1.ckpt")
-                    if self.trainer.adaboost:
-                        checkpoint_path = os.path.join(self.trainer.checkpoints_folder, "cp_best_f1.ckpt")
-                    self.best_score = f1_weighted
-                    keras.models.save_model(model=self.model, filepath=checkpoint_path)
+                        checkpoint_path = f"{CHECKPOINTS_DIR}/cp_best_f1.ckpt"
+                        if self.trainer.adaboost and self.trainer.checkpoints_folder is None:
+                            self.trainer.checkpoints_folder = os.path.join("checkpoints", str(int(time.time() * 1000)))
+                            if not os.path.exists(self.trainer.checkpoints_folder):
+                                os.makedirs(self.trainer.checkpoints_folder)
+                        if self.trainer.adaboost and self.trainer.curr_best_checkpoint_path is None:
+                            self.trainer.curr_best_checkpoint_path = os.path.join(self.trainer.checkpoints_folder, "cp_best_f1.ckpt")
+                        if self.trainer.adaboost:
+                            checkpoint_path = os.path.join(self.trainer.checkpoints_folder, "cp_best_f1.ckpt")
+                        self.best_score = f1_weighted
+                        keras.models.save_model(model=self.model, filepath=checkpoint_path, save_traces=False,include_optimizer=False)
 
                     remove_local_checkpoint = not self.trainer.adaboost
                     other_checkpoint_name = None if not self.trainer.adaboost else self.trainer.checkpoints_folder
                     mlflow_logger.log_checkpoints(remove_local_checkpoint, other_checkpoint_name)
->>>>>>> fbdc6efa
 
             if self.trainer.do_checkpoint \
                     and self.iteration_idx % self.trainer.checkpoint_interval == 0 \
@@ -422,11 +404,7 @@
             if self.adaboost:
                 checkpoint_path = os.path.join(self.checkpoints_folder, "cp_final.ckpt")
             keras.models.save_model(model=self.model,
-<<<<<<< HEAD
-                                    filepath=os.path.join(CHECKPOINTS_DIR, "cp_final.ckpt"),save_traces=False,include_optimizer=False)
-            mlflow_logger.log_checkpoints()
-=======
-                                    filepath=checkpoint_path)
+                                    filepath=checkpoint_path,save_traces=False,include_optimizer=False)
             
             remove_local_checkpoint = not self.adaboost
             other_checkpoint_name = None if not self.adaboost else self.checkpoints_folder
@@ -464,7 +442,6 @@
 
         return (f1_weighted_scores)
         
->>>>>>> fbdc6efa
 
     def get_F1_score_validation(self):
         """
