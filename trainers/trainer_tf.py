import abc
import datetime
import hashlib
# from typing import final
import numpy as np
import os
import pysftp
import requests
import shutil
import tempfile
import tensorflow as tf
import tensorflow.keras.callbacks as KC
from urllib.parse import urlparse

from requests.auth import HTTPBasicAuth

from losses.loss_harmonizer import DEFAULT_TF_DIM_LAYOUT
from losses.precision_recall_f1 import *
from utils.logging import mlflow_logger
from .trainer import Trainer
from utils import *


class TFTrainer(Trainer, abc.ABC):
    def __init__(self, dataloader, model, preprocessing, steps_per_training_epoch,
                 experiment_name=None, run_name=None, split=None, num_epochs=None, batch_size=None,
                 optimizer_or_lr=None, loss_function=None, loss_function_hyperparams=None, evaluation_interval=None,
                 num_samples_to_visualize=None, checkpoint_interval=None, load_checkpoint_path=None,
                 segmentation_threshold=None):
        """
        Abstract class for TensorFlow-based model trainers.
        Args:
            dataloader: the DataLoader to use when training the model
            model: the model to train
        """
        super().__init__(dataloader, model, experiment_name, run_name, split, num_epochs, batch_size, optimizer_or_lr,
                         loss_function, loss_function_hyperparams, evaluation_interval, num_samples_to_visualize,
                         checkpoint_interval, load_checkpoint_path, segmentation_threshold)
        # these attributes must also be set by each TFTrainer subclass upon initialization:
        self.preprocessing = preprocessing
        self.steps_per_training_epoch = steps_per_training_epoch
    # Subclassing tensorflow.keras.callbacks.Callback (here: KC.Callback) allows us to override various functions to be
    # called when specific events occur while fitting a model using TF's model.fit(...). An instance of the subclass
    # needs to be passed in the "callbacks" parameter (which, if specified, can either be a single instance, or a list
    # of instances of KC.Callback subclasses)
    class Callback(KC.Callback):
        def __init__(self, trainer, mlflow_run):
            super().__init__()
            self.trainer = trainer
            self.mlflow_run = mlflow_run
            self.do_evaluate = self.trainer.evaluation_interval is not None and self.trainer.evaluation_interval > 0
            self.iteration_idx = 0
            self.epoch_iteration_idx = 0
            self.epoch_idx = 0
            self.best_score = -1
            self.best_val_loss = 1e5
            self.do_visualize = self.trainer.num_samples_to_visualize is not None and \
                                self.trainer.num_samples_to_visualize > 0

        def on_train_begin(self, logs=None):
            print('\nTraining started at {:%Y-%m-%d %H:%M:%S}'.format(datetime.datetime.now()))
            print(f'Session ID: {SESSION_ID}')
            print('Hyperparameters:')
            print(self.trainer._get_hyperparams())
            print('')

        def on_train_end(self, logs=None):
            print('\nTraining finished at {:%Y-%m-%d %H:%M:%S}'.format(datetime.datetime.now()))
            mlflow_logger.log_logfiles()

        def on_epoch_begin(self, epoch, logs=None):
            pass

        def on_epoch_end(self, epoch, logs=None):
            print('\n\nEpoch %i finished at {:%Y-%m-%d %H:%M:%S}'.format(datetime.datetime.now()) % epoch)
            print('Metrics: %s\n' % str(logs))
            mlflow_logger.log_metrics(logs, aggregate_iteration_idx=self.iteration_idx)
            mlflow_logger.log_logfiles()
            
            # checkpoints should be logged to MLflow right after their creation, so that if training is
            # stopped/crashes *without* reaching the final "mlflow_logger.log_checkpoints()" call in trainer.py,
            # prior checkpoints have already been persisted
            # since we don't have a way of getting notified when KC.ModelCheckpoint has finished creating the checkpoint,
            # we simply check at the end of each epoch whether there are any checkpoints to upload and upload them
            # if necessary
            
            if self.trainer.do_checkpoint and self.best_val_loss > logs['val_loss']:
                self.best_val_loss = logs['val_loss']
                keras.models.save_model(model=self.model,filepath=os.path.join(CHECKPOINTS_DIR, "cp_best_val_loss.ckpt"))

            mlflow_logger.log_checkpoints()
            
            self.epoch_idx += 1
            self.epoch_iteration_idx = 0

            # it seems we can only safely delete the original checkpoint dir after having trained for at least one
            # iteration
            # if self.original_checkpoint_hash is not None and os.path.isdir(f'original_checkpoint_{self.original_checkpoint_hash}.ckpt'):
            #     shutil.rmtree(f'original_checkpoint_{self.original_checkpoint_hash}.ckpt')


        def on_train_batch_begin(self, batch, logs=None):
            pass

        def on_train_batch_end(self, batch, logs=None):
            if self.do_evaluate and self.iteration_idx % self.trainer.evaluation_interval == 0:
                precision, recall, f1_score = self.trainer.get_precision_recall_F1_score_validation()
                metrics = {'precision': precision, 'recall': recall, 'f1_score': f1_score}
                print('\nMetrics at aggregate iteration %i (ep. %i, ep.-it. %i): %s'
                      % (self.iteration_idx, self.epoch_idx, batch, str(metrics)))
                if mlflow_logger.logging_to_mlflow_enabled():
                    mlflow_logger.log_metrics(metrics, aggregate_iteration_idx=self.iteration_idx)
                    if self.do_visualize:
<<<<<<< HEAD
                        mlflow_logger.log_visualizations(self.trainer, self.iteration_idx)
                # save the best f1 score checkpoint
                if self.trainer.do_checkpoint and self.best_score <= f1_score:
                    self.best_score = f1_score
                    keras.models.save_model(model=self.model,filepath=os.path.join(CHECKPOINTS_DIR, "cp_best_f1.ckpt"))

=======
                        mlflow_logger.log_visualizations(self.trainer, self.iteration_idx, self.epoch_idx, self.epoch_iteration_idx)
            
>>>>>>> f122b90b
            if self.trainer.do_checkpoint\
                and self.iteration_idx % self.trainer.checkpoint_interval == 0\
                and self.iteration_idx > 0:  # avoid creating checkpoints at iteration 0
                checkpoint_path = f'{CHECKPOINTS_DIR}/cp_ep-{"%05i" % self.epoch_idx}'+\
                                  f'_it-{"%05i" % self.epoch_iteration_idx}' +\
                                  f'_step-{self.iteration_idx}.ckpt'
                keras.models.save_model(model=self.trainer.model, filepath=checkpoint_path)
            
            self.iteration_idx += 1
            self.epoch_iteration_idx += 1

    # Visualizations are created using mlflow_logger's "log_visualizations" (containing ML framework-independent code),
    # and the "create_visualizations" functions of the Trainer subclasses (containing ML framework-specific code)
    # Specifically, the Trainer calls mlflow_logger's "log_visualizations" (e.g. in "on_train_batch_end" of the
    # tensorflow.keras.callbacks.Callback subclass), which in turn uses the Trainer's "create_visualizations".
    def create_visualizations(self, file_path, iteration_index, epoch_idx, epoch_iteration_idx):
        # for batch_xs, batch_ys in self.test_loader.shuffle(10 * num_samples).batch(num_samples):

        # fix half of the samples, randomize other half
        # the first, fixed half of samples serves for comparison purposes across models/runs
        # the second, randomized half allows us to spot weaknesses of the model we might miss when
        # always visualizing the same samples

        num_to_visualize = self.num_samples_to_visualize
        # never exceed the given training batch size, else we might face memory problems
        vis_batch_size = min(num_to_visualize, self.batch_size)

        _, test_dataset_size, _ = self.dataloader.get_dataset_sizes(split=self.split)
        if num_to_visualize >= test_dataset_size:
            # just visualize the entire test set
            vis_dataloader = self.test_loader.take(test_dataset_size).batch(vis_batch_size)
        else:
            num_fixed_samples = num_to_visualize // 2
            num_random_samples = num_to_visualize - num_fixed_samples

            fixed_samples = self.test_loader.take(num_fixed_samples)
            random_samples = self.test_loader.skip(num_fixed_samples).take(num_random_samples).shuffle(num_random_samples)
            vis_dataloader = fixed_samples.concatenate(random_samples).batch(vis_batch_size)

        images = []

        for (batch_xs, batch_ys) in vis_dataloader:
            batch_xs = tf.squeeze(batch_xs, axis=1)
            batch_ys = tf.squeeze(batch_ys, axis=1).numpy()
            output = self.model.predict(batch_xs)  # returns np.ndarray

            # More channels than needed - U^2-Net-style
            if(len(output.shape)==5):
                output = output[0]

            channel_dim_idx = DEFAULT_TF_DIM_LAYOUT.find('C')
            if output.shape[channel_dim_idx] > 1:
                output = np.argmax(output, axis=channel_dim_idx)
                output = np.expand_dims(output, axis=channel_dim_idx)

            preds = (output >= self.segmentation_threshold).astype(np.float)
            # preds = np.expand_dims(preds, axis=1)  # so add it back, in CHW format
            batch_ys = np.moveaxis(batch_ys, -1, 1)  # TODO only do this if we know the network uses HWC format
            preds = np.moveaxis(preds, -1, 1)
            # At this point we should have preds.shape = (batch_size, 1, H, W) and same for batch_ys
            self._fill_images_array(preds, batch_ys, images)

        self._save_image_array(images, file_path)

    def _compile_model(self):
        self.model.compile(loss=self.loss_function, optimizer=self.optimizer_or_lr)

    def _load_checkpoint(self, checkpoint_path):
        print(f'\n*** WARNING: resuming training from checkpoint "{checkpoint_path}" ***\n')
        load_from_sftp = checkpoint_path.lower().startswith('sftp://')
        if load_from_sftp:
            self.original_checkpoint_hash = hashlib.md5(str.encode(checkpoint_path)).hexdigest()
            # in TF, even though the checkpoint names all end in ".ckpt", they are actually directories
            # hence we have to use sftp_download_dir_portable to download them
            final_checkpoint_path = f'original_checkpoint_{self.original_checkpoint_hash}.ckpt'
            if not os.path.isdir(final_checkpoint_path):
                os.makedirs(final_checkpoint_path, exist_ok=True)
                print(f'Downloading checkpoint from "{checkpoint_path}" to "{final_checkpoint_path}"...')
                cnopts = pysftp.CnOpts()
                cnopts.hostkeys = None
                mlflow_ftp_pass = requests.get(MLFLOW_FTP_PASS_URL,
                                            auth=HTTPBasicAuth(os.environ['MLFLOW_TRACKING_USERNAME'],
                                                                os.environ['MLFLOW_TRACKING_PASSWORD'])).text
                url_components = urlparse(checkpoint_path)
                with pysftp.Connection(host=MLFLOW_HOST, username=MLFLOW_FTP_USER, password=mlflow_ftp_pass,
                                    cnopts=cnopts) as sftp:
                    sftp_download_dir_portable(sftp, remote_dir=url_components.path, local_dir=final_checkpoint_path)
                print(f'Download successful')
            else:
                print(f'Checkpoint "{checkpoint_path}", to be downloaded to "{final_checkpoint_path}", found on disk')
        else:
            final_checkpoint_path = checkpoint_path

        print(f'Loading checkpoint "{checkpoint_path}"...')  # log the supplied checkpoint_path here
        self.model.load_weights(final_checkpoint_path)
        print('Checkpoint loaded\n')

        # Note that the final_checkpoint_path directory cannot be deleted right away! This leads to errors.
        # As a workaround, we delete the directory after the end of the first epoch.


    def _fit_model(self, mlflow_run):
        self._compile_model()
        
        if self.load_checkpoint_path is not None:
            self._load_checkpoint(self.load_checkpoint_path)
        
        self.train_loader = self.dataloader.get_training_dataloader(split=self.split, batch_size=self.batch_size,
                                                                    preprocessing=self.preprocessing)
        self.test_loader = self.dataloader.get_testing_dataloader(split=self.split, batch_size=1,
                                                                  preprocessing=self.preprocessing)
        _, test_dataset_size, _ = self.dataloader.get_dataset_sizes(split=self.split)

        callbacks = [TFTrainer.Callback(self, mlflow_run)]
        # model checkpointing functionality moved into TFTrainer.Callback to allow for custom checkpoint names
        
        self.model.fit(self.train_loader, validation_data=self.test_loader.take(test_dataset_size), epochs=self.num_epochs,
                       steps_per_epoch=self.steps_per_training_epoch, callbacks=callbacks, verbose=1 if IS_DEBUG else 2)
        
        if self.do_checkpoint:
            # save final checkpoint
            keras.models.save_model(model=self.model,
                                    filepath=os.path.join(CHECKPOINTS_DIR, "cp_final.ckpt"))

    def get_F1_score_validation(self):
        _, _, f1_score = self.get_precision_recall_F1_score_validation()
        return f1_score

    def get_precision_recall_F1_score_validation(self):
        precisions, recalls, f1_scores = [], [], []
        _, test_dataset_size, _ = self.dataloader.get_dataset_sizes(split=self.split)
        for x, y in self.test_loader.take(test_dataset_size):
            output = self.model(x)
            
            # More channels than needed - U^2-Net-style
            if(len(output.shape)==5):
                output = output[0]
                
            preds = tf.cast(output >= self.segmentation_threshold, tf.dtypes.int8)
            precision, recall, f1_score = precision_recall_f1_score_tf(preds, y)
            precisions.append(precision.numpy().item())
            recalls.append(recall.numpy().item())
            f1_scores.append(f1_score.numpy().item())
        return np.mean(precisions), np.mean(recalls), np.mean(f1_scores)

    def find_best_segmentation_threshold(self,step=0.05):
        # Save original threshold
        original_threshold = self.segmentation_threshold
        best_threshold = None
        best_f1 = 0.0
        for i in np.arange(step,1+step,step):
            self.segmentation_threshold = i
            _,_,f1 = self.get_precision_recall_F1_score_validation()
            if(best_f1<=f1):
                best_f1 = f1
                best_threshold = self.segmentation_threshold
        # Restore to the original threshold
        self.segmentation_threshold = original_threshold
        print(f'F1 score: {best_f1:.4f} for threshold: {best_threshold:.4f}')
        return best_threshold<|MERGE_RESOLUTION|>--- conflicted
+++ resolved
@@ -111,17 +111,12 @@
                 if mlflow_logger.logging_to_mlflow_enabled():
                     mlflow_logger.log_metrics(metrics, aggregate_iteration_idx=self.iteration_idx)
                     if self.do_visualize:
-<<<<<<< HEAD
                         mlflow_logger.log_visualizations(self.trainer, self.iteration_idx)
                 # save the best f1 score checkpoint
                 if self.trainer.do_checkpoint and self.best_score <= f1_score:
                     self.best_score = f1_score
                     keras.models.save_model(model=self.model,filepath=os.path.join(CHECKPOINTS_DIR, "cp_best_f1.ckpt"))
 
-=======
-                        mlflow_logger.log_visualizations(self.trainer, self.iteration_idx, self.epoch_idx, self.epoch_iteration_idx)
-            
->>>>>>> f122b90b
             if self.trainer.do_checkpoint\
                 and self.iteration_idx % self.trainer.checkpoint_interval == 0\
                 and self.iteration_idx > 0:  # avoid creating checkpoints at iteration 0
