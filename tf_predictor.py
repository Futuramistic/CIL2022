# Imports
import torch
import pickle
from tqdm import tqdm

from factory import Factory
from losses.precision_recall_f1 import precision_recall_f1_score_tf
import tensorflow.keras as K
from utils import *
import numpy as np
from losses.loss_harmonizer import DEFAULT_TF_DIM_LAYOUT, collapse_channel_dim_tf
import argparse
import tensorflow as tf
import tensorflow_addons as tfa

"""
Given a trained model, make predictions on the test set
"""


model = None

# Fixed constants
offset = 144  # Numbering of first test image
dataset = 'original'
test_set_size = 144


def get_saliency_map(model, image):
    """
    Given a model and an image, compute its saliency map
    WARNING: Extremly high memory usage; unused in code due to this issue!
    !!! Should only be run on high-memory GPUs !!!
    Args:
        model: TF model
        image (Tensor): Image to compute the saliency map for
    Returns: 
        Tensor - saliency map of an image
    """
    with tf.GradientTape() as tape:
        tape.watch(image)
        predictions = model(image)
        
        loss = predictions
    
    # Get the gradients of the loss w.r.t to the input image.
    gradient = tape.gradient(loss, image)
    
    # take maximum across channels
    gradient = tf.reduce_max(gradient, axis=-1)
    
    # convert to numpy
    gradient = gradient.numpy()
    
    # normalize between 0 and 1
    min_val, max_val = np.min(gradient), np.max(gradient)
    smap = (gradient - min_val) / (max_val - min_val + K.backend.epsilon())
    
    saliency_image_gray =tf.expand_dims(tf.squeeze(tf.convert_to_tensor(smap)),-1)
    return tf.image.grayscale_to_rgb(saliency_image_gray)


def compute_best_threshold(loader, apply_sigmoid, with_augmentation=True, checkpoint=None):
    """
    Line search segmentation thresholds and select the one that works
    the best on the training set.
    Args:
        loader: the dataset loader
        apply_sigmoid (bool): whether to apply the sigmoid on the output of the model
        with_augmentation (bool): If true, augment the images, predict on each augmented version,
        then ensemble the predictions
        checkpoint (str): path to checkpoint of model (used for caching the best threshold)
    """
    cache_path = '.'.join(checkpoint.split('.')[:-1]) + '_best_threshold_cache.txt' if checkpoint is not None else None
    if cache_path is not None and os.path.isfile(cache_path):
        with open(cache_path, 'r') as f:
            return float(f.read())
    
    best_thresh = 0
    best_f1_score = 0
    for thresh in np.linspace(0, 1, 41):
        f1_scores = []
        with torch.no_grad():
            for x_, y in tqdm(loader):
                if with_augmentation:
                    x_ = _augment(tf.squeeze(x_))

                # will not work on larger samples otherwise
                output_ = tf.concat([model.predict(tf.expand_dims(sample, 0), verbose=0) for sample in x_], axis=0)
                if type(output_) is tuple:
                    output_ = output_[0]
                
                # models not requiring "apply_sigmoid" will have applied it here already, so this should be
                # before the unification to ensure consistency
                if apply_sigmoid:
                    output_ = K.layers.Activation('sigmoid')(output_)
<<<<<<< HEAD

                output_ = tf.expand_dims(collapse_channel_dim_tf(output_, take_argmax=False),
                                         DEFAULT_TF_DIM_LAYOUT.index('C'))

                if with_augmentation:
                    output_ = _unify(tf.squeeze(output_))
                
                preds = output_ >= thresh
                _, _, _, _, _, _, _, f1_weighted, _, _, f1_patchified_weighted =\
                    precision_recall_f1_score_tf(tf.squeeze(preds), tf.squeeze(y))
                # change between f1_weighted and f1_patchified_weighted as appropriate
                f1_scores.append(f1_weighted)
=======
                preds = (output_ >= thresh).astype(np.int8)
                *_, f1_score = precision_recall_f1_score_tf(preds, y)
                f1_scores.append(f1_score.cpu().numpy())
>>>>>>> fbdc6efa
                del x_
                del y
        f1_score = np.mean(f1_scores)
        print('Threshold', thresh, '- F1 score:', f1_score)
        if f1_score > best_f1_score:
            best_thresh = thresh
            best_f1_score = f1_score
    print('Best F1-score on train set:', best_f1_score, 'achieved with a threshold of:', best_thresh)

    if cache_path is not None:
        with open(cache_path, 'w') as f:
            f.write(str(best_thresh))

    return best_thresh


def h_flip_transform(image):
    """
    Flip the given image horizontally
    """
    image = tf.image.flip_left_right(image)
    return image


def _ensemble(images):
    """
    Average the input images along the first dimension
    Args:
        images (Tensor[N, H, W, C])
    Returns:
        an ensembled image (Tensor[1, H, W, C])
    """
    ensembled = tf.reduce_mean(images, axis=0, keepdims=True)
    return ensembled


def _augment(image):
    """
    Augment the input with the 90° rotated versions and the horizontal and vertical flipped versions
    Args:
        image (Tensor [1, H, W, C])
    Returns:
        augmented tensor (Tensor [8, H, W, C])
    """
    xs = []
    for i in range(4):
        xs.append(tf.image.rot90(image, i))
    flipped = tf.image.flip_up_down(image)
    for i in range(4):
        xs.append(tf.image.rot90(flipped, i))
    augmented = tf.stack(xs, axis=0)
    return augmented


def _unify(images):
    """
    Perform the inverse operation from augment. First the inverse transforms are applied,
    then the predictions are ensembled into one image.
    Args:
        images (Tensor [8, ..., H, W])
    Returns:
        a single ensembled image (Tensor [1, ..., H, W])
    """
    ll = []
    for i in range(4):
        img_i = tf.image.rot90(tf.expand_dims(images[i], -1), -i)
        ll.append(tf.squeeze(img_i))
    for i in range(4):
        img_i = tf.image.rot90(tf.expand_dims(images[i+4], -1), -i)
        ll.append(tf.squeeze(tf.image.flip_up_down(img_i)))
    images_new = tf.stack(ll, axis=0)
    return _ensemble(images_new)


def main():
    with_augmentation = True  # TODO: turn into command line arg

    parser = argparse.ArgumentParser(description='Predictions maker for tensorflow models')
    parser.add_argument('-m', '--model', type=str, required=True)
    parser.add_argument('-c', '--checkpoint', type=str, required=True)
    parser.add_argument('--apply_sigmoid', dest='apply_sigmoid', action='store_true', required=False)
    parser.add_argument('--saliency', dest='compute_saliency', action='store_true', required=False)
    parser.add_argument('-o', '--floating_output_dir', type=str,
                        help='The directory to store the output of the network to, if --floating_prediction is passed',
                        required=False, default=OUTPUT_FLOAT_DIR)
    parser.add_argument('--use_floating_output_cache', action='store_true', help='If specified, do not recompute floating predictions if they are found in floating_output_dir', required=False)
    parser.set_defaults(apply_sigmoid=False)
    parser.set_defaults(compute_saliency=False)
    parser.set_defaults(floating_prediction=False)
    parser.add_argument('--floating_prediction', dest='floating_prediction', action='store_true',
                        help='If specified, dump the output of the network to a pickle file, else the default '
                             'behavior is to threshold the output to get a binary prediction')
    options = parser.parse_args()

    model_name = options.model
    trained_model_path = options.checkpoint
    apply_sigmoid = options.apply_sigmoid
    compute_saliency = options.compute_saliency
    floating_output_dir = options.floating_output_dir
    floating_prediction = options.floating_prediction
    use_floating_output_cache = options.use_floating_output_cache

    os.makedirs(floating_output_dir, exist_ok=True)

    global model
    # Create loader, trainer etc. from factory
    factory = Factory.get_factory(model_name)
    dataloader = factory.get_dataloader_class()(dataset=dataset)
    model = factory.get_model_class()(input_shape=[400, 400, 3])
    trainer = factory.get_trainer_class()(dataloader=dataloader, model=model)

    # Load the trained model weights
    model.load_weights(trained_model_path)
    # Freeze layers
    for layer in model.layers: 
        layer.trainable = False
    preprocessing = trainer.preprocessing
    original_dataloader = factory.get_dataloader_class()(dataset='original')
    train_loader = original_dataloader.get_training_dataloader(split=0.174, batch_size=1, preprocessing=preprocessing)
    test_loader = dataloader.get_unlabeled_testing_dataloader(batch_size=1, preprocessing=preprocessing)

    create_or_clean_directory(OUTPUT_PRED_DIR)

    train_bs = 16
    train_dataset_size, _, _ = dataloader.get_dataset_sizes(split=0.2)
    segmentation_threshold = compute_best_threshold(train_loader.take(train_dataset_size),
                                                    apply_sigmoid=apply_sigmoid,
                                                    checkpoint=trained_model_path)

    # Prediction
    i = 0
    for x in tqdm(test_loader):
        if i > test_set_size - 1:
            break
        
        if floating_prediction and use_floating_output_cache and os.path.isfile(f'{floating_output_dir}/satimage_{offset+i}.pkl'):
            i += 1
            continue
        
        if compute_saliency:
            K.preprocessing.image.save_img(f'{SALIENCY_MAP_DIR}/saliency_map_{offset+i}.png', get_saliency_map(model,x))

        if with_augmentation:
            x = _augment(tf.squeeze(x))
        
        output = model.predict(x)

        if apply_sigmoid:
            output = K.layers.Activation('sigmoid')(output)
        
        channel_dim_idx = DEFAULT_TF_DIM_LAYOUT.find('C')
        data_format = "channels_last" if channel_dim_idx == 3 else "channels_first"

        if output.shape[channel_dim_idx] > 1:
            output = collapse_channel_dim_tf(output, take_argmax=False)
            # Prior incorrect version (caused loss of precision for softmax-based models
            # due to premature rounding): 
            # output = np.argmax(output, axis=channel_dim_idx)
            # output = np.argmax(output, axis=channel_dim_idx)
            # output = np.expand_dims(output, axis=channel_dim_idx)

        if with_augmentation:
            output = tf.expand_dims(_unify(tf.squeeze(output)), -1)  # add channel dimension back in
        
        while len(output.shape) > 3:
            output = output[0]

        if floating_prediction:
            with open(f'{floating_output_dir}/satimage_{offset + i}.pkl', 'wb') as handle:
                array = np.squeeze(output.numpy())
                # rescale so that old optimal threshold is at 0.5
                array = (array < segmentation_threshold) * array / segmentation_threshold * 0.5 + \
                        (array >= segmentation_threshold) * \
                        ((array - segmentation_threshold) / (1 - segmentation_threshold) + 0.5)
                pickle.dump(array, handle)
        else:
            pred = tf.cast(output >= segmentation_threshold, tf.int32) * 255
            K.preprocessing.image.save_img(f'{OUTPUT_PRED_DIR}/satimage_{offset+i}.png', pred, data_format=data_format)
        del x
        if i >= test_set_size - 1:
            break
        i += 1


if __name__ == '__main__':
    # # use CPU for prediction even though GPU is available (e.g. for memory reasons):
    # with tf.device('/cpu:0'):
    #    main()

    # # use GPU if available, else use CPU:
    main()<|MERGE_RESOLUTION|>--- conflicted
+++ resolved
@@ -94,7 +94,6 @@
                 # before the unification to ensure consistency
                 if apply_sigmoid:
                     output_ = K.layers.Activation('sigmoid')(output_)
-<<<<<<< HEAD
 
                 output_ = tf.expand_dims(collapse_channel_dim_tf(output_, take_argmax=False),
                                          DEFAULT_TF_DIM_LAYOUT.index('C'))
@@ -107,11 +106,9 @@
                     precision_recall_f1_score_tf(tf.squeeze(preds), tf.squeeze(y))
                 # change between f1_weighted and f1_patchified_weighted as appropriate
                 f1_scores.append(f1_weighted)
-=======
-                preds = (output_ >= thresh).astype(np.int8)
-                *_, f1_score = precision_recall_f1_score_tf(preds, y)
-                f1_scores.append(f1_score.cpu().numpy())
->>>>>>> fbdc6efa
+                # preds = (output_ >= thresh).astype(np.int8)
+                # *_, f1_score = precision_recall_f1_score_tf(preds, y)
+                # f1_scores.append(f1_score.cpu().numpy())
                 del x_
                 del y
         f1_score = np.mean(f1_scores)
