<<<<<<< HEAD
# code adapted from https://github.com/yan-hao-tian/lawin and https://github.com/NVlabs/SegFormer

from mmcv.cnn import ConvModule, NonLocal2d
=======
>>>>>>> bbaad2a3
import torch
import torch.nn as nn
import torch.nn.functional as F
import warnings
import hashlib
import urllib
import os

from mmcv.cnn import ConvModule, NonLocal2d
from einops import rearrange
from timm.models.layers import DropPath, to_2tuple, trunc_normal_
from mmcv.runner import BaseModule, auto_fp16, force_fp32

# do not remove these imports, as these names need to be in score to construct the requested backbones
from .segformer import mit_bone, mit_btwo, mit_bthree, mit_bfour, mit_bfive


def resize(input,
           size=None,
           scale_factor=None,
           mode='nearest',
           align_corners=None,
           warning=True):
    """
    Resize an input tensor to the given size.
    Args:
        size (list of int): (H, W) of desired output, or None to use scale_factor
        scale_factor (float): scale factor of desired output, or None to use size
        mode (str): interpolation mode, as in torch.nn.functional.interpolate
        align_corners (bool): align_corners arg, as in torch.nn.functional.interpolate
        warning: whether to issue a warning if the output and input sizes are chosen suboptimally
    """
    if warning:
        if size is not None and align_corners:
            input_h, input_w = tuple(int(x) for x in input.shape[2:])
            output_h, output_w = tuple(int(x) for x in size)
            if output_h > input_h or output_w > output_h:
                if ((output_h > 1 and output_w > 1 and input_h > 1
                     and input_w > 1) and (output_h - 1) % (input_h - 1)
                        and (output_w - 1) % (input_w - 1)):
                    warnings.warn(
                        f'When align_corners={align_corners}, '
                        'the output would more aligned if '
                        f'input size {(input_h, input_w)} is `x+1` and '
                        f'out size {(output_h, output_w)} is `nx+1`')
    if isinstance(size, torch.Size):
        size = tuple(int(x) for x in size)
    return F.interpolate(input, size, scale_factor, mode, align_corners)


def accuracy(pred, target, topk=1, thresh=None, ignore_index=None):
    """
    Calculate accuracy according to the prediction and target.
    Args:
        pred (torch.Tensor): The model prediction, shape (N, num_class, ...)
        target (torch.Tensor): The target of each prediction, shape (N, , ...)
        ignore_index (int | None): The label index to be ignored. Default: None
        topk (int | tuple[int], optional): If the predictions in ``topk``
            matches the target, the predictions will be regarded as
            correct ones. Defaults to 1.
        thresh (float, optional): If not None, predictions with scores under
            this threshold are considered incorrect. Default to None.
    Returns:
        float | tuple[float]: If the input ``topk`` is a single integer,
            the function will return a single float as accuracy. If
            ``topk`` is a tuple containing multiple integers, the
            function will return a tuple containing accuracies of
            each ``topk`` number.
    """
    assert isinstance(topk, (int, tuple))
    if isinstance(topk, int):
        topk = (topk, )
        return_single = True
    else:
        return_single = False

    maxk = max(topk)
    if pred.size(0) == 0:
        accu = [pred.new_tensor(0.) for i in range(len(topk))]
        return accu[0] if return_single else accu
    assert pred.ndim == target.ndim + 1
    assert pred.size(0) == target.size(0)
    assert maxk <= pred.size(1), \
        f'maxk {maxk} exceeds pred dimension {pred.size(1)}'
    pred_value, pred_label = pred.topk(maxk, dim=1)
    # transpose to shape (maxk, N, ...)
    pred_label = pred_label.transpose(0, 1)
    correct = pred_label.eq(target.unsqueeze(0).expand_as(pred_label))
    if thresh is not None:
        # Only prediction values larger than thresh are counted as correct
        correct = correct & (pred_value > thresh).t()
    if ignore_index is not None:
        correct = correct[:, target != ignore_index]
    res = []
    eps = torch.finfo(torch.float32).eps
    for k in topk:
        # Avoid causing ZeroDivisionError when all pixels
        # of an image are ignored
        correct_k = correct[:k].reshape(-1).float().sum(0, keepdim=True) + eps
        if ignore_index is not None:
            total_num = target[target != ignore_index].numel() + eps
        else:
            total_num = target.numel() + eps
        res.append(correct_k.mul_(100.0 / total_num))
    return res[0] if return_single else res


class MLP(nn.Module):
    """
    Linear Embedding: github.com/NVlabs/SegFormer
    """
    def __init__(self, input_dim=2048, embed_dim=768):
        super().__init__()
        self.proj = nn.Linear(input_dim, embed_dim)

    def forward(self, x):
        """
        Calculate the output for the input tensor
        Args:
            x (torch.Tensor): input tensor
        """
        x = x.flatten(2).transpose(1, 2)
        x = self.proj(x)
        return x


class PatchEmbed(nn.Module):
    """
    Patch Embedding: github.com/SwinTransformer/
    """
    def __init__(self, proj_type='pool', patch_size=4, in_chans=3, embed_dim=96, norm_layer=None):
        """
        Constructor
        Args:
            proj_type (str): type of projection ("conv" or "pool")
            patch_size (int): patch size
            in_chans (int): number of channels in input image
            embed_dim (int): dimension of embedding
            norm_layer (class): class to construct normalization layer
        """
        super().__init__()
        patch_size = to_2tuple(patch_size)
        self.proj_type = proj_type
        self.patch_size = patch_size
        self.in_chans = in_chans
        self.embed_dim = embed_dim

        if proj_type == 'conv':
            self.proj = nn.Conv2d(in_chans, embed_dim, kernel_size=patch_size, stride=patch_size, groups=patch_size*patch_size)
        elif proj_type == 'pool':
            self.proj = nn.ModuleList([nn.MaxPool2d(kernel_size=patch_size, stride=patch_size), nn.AvgPool2d(kernel_size=patch_size, stride=patch_size)])
        else:
            raise NotImplementedError(f'{proj_type} is not currently supported.')
        
        if norm_layer is not None:
            self.norm = norm_layer(embed_dim)
        else:
            self.norm = None

    def forward(self, x):
        """
        Calculate the output for the input tensor
        Args:
            x (torch.Tensor): input tensor
        """
        # padding
        _, _, H, W = x.size()
        if W % self.patch_size[1] != 0:
            x = F.pad(x, (0, self.patch_size[1] - W % self.patch_size[1]))
        if H % self.patch_size[0] != 0:
            x = F.pad(x, (0, 0, 0, self.patch_size[0] - H % self.patch_size[0]))
        
        if self.proj_type == 'conv': 
            x = self.proj(x)  # B C Wh Ww
        else:
            x = 0.5 * (self.proj[0](x) + self.proj[1](x))
        
        if self.norm is not None:
            Wh, Ww = x.size(2), x.size(3)
            x = x.flatten(2).transpose(1, 2)
            x = self.norm(x)
            x = x.transpose(1, 2).view(-1, self.embed_dim, Wh, Ww)
        return x


class LawinAttn(NonLocal2d):
    """
    Lawin Attention Module: https://github.com/yan-hao-tian/lawin
    """
    def __init__(self, *arg, head=1, patch_size=None, **kwargs):
        """
        Constructor
        Args:
            head (int): number of heads
            patch_size (int): patch size
        """
        super().__init__(*arg, **kwargs)
        self.head = head
        self.patch_size = patch_size
        
        if self.head!=1:
            self.position_mixing = nn.ModuleList([nn.Linear(patch_size*patch_size, patch_size*patch_size) for _ in range(self.head)])

    def forward(self, query, context):
        """
        Calculate the output for the input tensor (see Lawin paper)
        Args:
            query (torch.Tensor): query input tensor
            context (torch.Tensor): context input tensor
        """
        # x: [N, C, H, W]
        
        n = context.size(0)
        n, c, h, w = context.shape
        
        if self.head!=1:
            context = context.reshape(n, c, -1)
            context_mlp = []
            for hd in range(self.head):
                context_crt = context[:, (c//self.head)*(hd):(c//self.head)*(hd+1), :]
                context_mlp.append(self.position_mixing[hd](context_crt))

            context_mlp = torch.cat(context_mlp, dim=1)
            context = context+context_mlp
            context = context.reshape(n, c, h, w)

        # g_x: [N, HxW, C]
        g_x = self.g(context).view(n, self.inter_channels, -1)
        g_x = rearrange(g_x, 'b (h dim) n -> (b h) dim n', h=self.head)
        g_x = g_x.permute(0, 2, 1)

        # theta_x: [N, HxW, C], phi_x: [N, C, HxW]
        if self.mode == 'gaussian':
            theta_x = query.view(n, self.in_channels, -1)
            theta_x = theta_x.permute(0, 2, 1)
            if self.sub_sample:
                phi_x = self.phi(context).view(n, self.in_channels, -1)
            else:
                phi_x = context.view(n, self.in_channels, -1)
        elif self.mode == 'concatenation':
            theta_x = self.theta(query).view(n, self.inter_channels, -1, 1)
            phi_x = self.phi(context).view(n, self.inter_channels, 1, -1)
        else:
            theta_x = self.theta(query).view(n, self.inter_channels, -1)
            theta_x = rearrange(theta_x, 'b (h dim) n -> (b h) dim n', h=self.head)
            theta_x = theta_x.permute(0, 2, 1)
            phi_x = self.phi(context).view(n, self.inter_channels, -1)
            phi_x = rearrange(phi_x, 'b (h dim) n -> (b h) dim n', h=self.head)


        pairwise_func = getattr(self, self.mode)
        # pairwise_weight: [N, HxW, HxW]
        pairwise_weight = pairwise_func(theta_x, phi_x)

        # y: [N, HxW, C]
        y = torch.matmul(pairwise_weight, g_x)
        y = rearrange(y, '(b h) n dim -> b n (h dim)', h=self.head)
        # y: [N, C, H, W]
        y = y.permute(0, 2, 1).contiguous().reshape(n, self.inter_channels,
                                                    *query.size()[2:])

        output = query + self.conv_out(y)

        return output


class BaseDecodeHead(BaseModule):
    """
    Base class for BaseDecodeHead.
    Args:
        in_channels (int|Sequence[int]): Input channels.
        channels (int): Channels after modules, before conv_seg.
        num_classes (int): Number of classes.
        dropout_ratio (float): Ratio of dropout layer. Default: 0.1.
        conv_cfg (dict|None): Config of conv layers. Default: None.
        norm_cfg (dict|None): Config of norm layers. Default: None.
        act_cfg (dict): Config of activation layers.
            Default: dict(type='ReLU')
        in_index (int|Sequence[int]): Input feature index. Default: -1
        input_transform (str|None): Transformation type of input features.
            Options: 'resize_concat', 'multiple_select', None.
            'resize_concat': Multiple feature maps will be resize to the
                same size as first one and than concat together.
                Usually used in FCN head of HRNet.
            'multiple_select': Multiple feature maps will be bundle into
                a list and passed into decode head.
            None: Only one select feature map is allowed.
            Default: None.
        loss_decode (dict | Sequence[dict]): Config of decode loss.
            The `loss_name` is property of corresponding loss function which
            could be shown in training log. If you want this loss
            item to be included into the backward graph, `loss_` must be the
            prefix of the name. Defaults to 'loss_ce'.
             e.g. dict(type='CrossEntropyLoss'),
             [dict(type='CrossEntropyLoss', loss_name='loss_ce'),
              dict(type='DiceLoss', loss_name='loss_dice')]
            Default: dict(type='CrossEntropyLoss').
        ignore_index (int | None): The label index to be ignored. When using
            masked BCE loss, ignore_index should be set to None. Default: 255.
        sampler (dict|None): The config of segmentation map sampler.
            Default: None.
        align_corners (bool): align_corners argument of F.interpolate.
            Default: False.
        init_cfg (dict or list[dict], optional): Initialization config dict.
    """

    def __init__(self,
                 in_channels,
                 channels,
                 *,
                 num_classes,
                 dropout_ratio=0.1,
                 conv_cfg=None,
                 norm_cfg=None,
                 act_cfg=dict(type='ReLU'),
                 in_index=-1,
                 input_transform=None,
                 loss_decode=dict(
                     type='CrossEntropyLoss',
                     use_sigmoid=False,
                     loss_weight=1.0),
                 ignore_index=255,
                 sampler=None,
                 align_corners=False,
                 init_cfg=dict(
                     type='Normal', std=0.01, override=dict(name='conv_seg'))):
        """
            Constructor
            Args:
                in_channels (int): number of input channels
                channels (int): channels of intermediate embedding
                num_classes (int): number of output classes
                dropout_ratio (float): dropout rate to apply to intermediate embedding
                conv_cfg (dict): dict with configuration for conv layers (mmsegmentation-style)
                norm_cfg (dict): dict with configuration for norm layers (mmsegmentation-style)
                norm_cfg (dict): dict with configuration for activation function (mmsegmentation-style)
                loss_decode (dict): ignored
                in_index (int|Sequence[int]): input feature index from backbone
                input_transform (str): transformation type of input features
                                       options: 'resize_concat', 'multiple_select', None.
                                                'resize_concat': Multiple feature maps will be resize to the
                                                                 same size as first one and than concat together.
                                                                 Usually used in FCN head of HRNet.
                ignore_index (int): ignored
                sampler (dict): ignored
                align_corners (bool): align_corners arg, as in torch.nn.functional.interpolate
                init_cfg (dict): dict with configuration for layer initialization (mmsegmentation-style)
        """
        super(BaseDecodeHead, self).__init__(init_cfg)
        self._init_inputs(in_channels, in_index, input_transform)
        self.channels = channels
        self.num_classes = num_classes
        self.dropout_ratio = dropout_ratio
        self.conv_cfg = conv_cfg
        self.norm_cfg = norm_cfg
        self.act_cfg = act_cfg
        self.in_index = in_index

        self.ignore_index = ignore_index
        self.align_corners = align_corners

        self.loss_decode = nn.CrossEntropyLoss()
        self.loss_decode.loss_name = 'CrossEntropyLoss'

        self.conv_seg = nn.Conv2d(channels, num_classes, kernel_size=1)
        if dropout_ratio > 0:
            self.dropout = nn.Dropout2d(dropout_ratio)
        else:
            self.dropout = None
        self.fp16_enabled = False

    def extra_repr(self):
        """Extra repr"""
        s = f'input_transform={self.input_transform}, ' \
            f'ignore_index={self.ignore_index}, ' \
            f'align_corners={self.align_corners}'
        return s

    def _init_inputs(self, in_channels, in_index, input_transform):
        """
        Check and initialize input transforms
        The in_channels, in_index and input_transform must match.
        Specifically, when input_transform is None, only single feature map
        will be selected. So in_channels and in_index must be of type int.
        When input_transform
        Args:
            in_channels (int|Sequence[int]): Input channels.
            in_index (int|Sequence[int]): Input feature index.
            input_transform (str|None): Transformation type of input features.
                Options: 'resize_concat', 'multiple_select', None.
                'resize_concat': Multiple feature maps will be resize to the
                    same size as first one and than concat together.
                    Usually used in FCN head of HRNet.
                'multiple_select': Multiple feature maps will be bundle into
                    a list and passed into decode head.
                None: Only one select feature map is allowed.
        """
        if input_transform is not None:
            assert input_transform in ['resize_concat', 'multiple_select']
        self.input_transform = input_transform
        self.in_index = in_index
        if input_transform is not None:
            assert isinstance(in_channels, (list, tuple))
            assert isinstance(in_index, (list, tuple))
            assert len(in_channels) == len(in_index)
            if input_transform == 'resize_concat':
                self.in_channels = sum(in_channels)
            else:
                self.in_channels = in_channels
        else:
            assert isinstance(in_channels, int)
            assert isinstance(in_index, int)
            self.in_channels = in_channels

    def _transform_inputs(self, inputs):
        """
        Transform inputs for decoder
        Args:
            inputs (list[Tensor]): List of multi-level img features.
        Returns:
            Tensor: The transformed inputs
        """

        if self.input_transform == 'resize_concat':
            inputs = [inputs[i] for i in self.in_index]
            upsampled_inputs = [
                resize(
                    input=x,
                    size=inputs[0].shape[2:],
                    mode='bilinear',
                    align_corners=self.align_corners) for x in inputs
            ]
            inputs = torch.cat(upsampled_inputs, dim=1)
        elif self.input_transform == 'multiple_select':
            inputs = [inputs[i] for i in self.in_index]
        else:
            inputs = inputs[self.in_index]

        return inputs

    @auto_fp16()
    def forward(self, inputs):
        """Placeholder of forward function"""
        pass

    def forward_train(self, inputs, img_metas, gt_semantic_seg, train_cfg):
        """
        Forward function for training
        Args:
            inputs (list[Tensor]): List of multi-level img features.
            img_metas (list[dict]): List of image info dict where each dict
                has: 'img_shape', 'scale_factor', 'flip', and may also contain
                'filename', 'ori_shape', 'pad_shape', and 'img_norm_cfg'.
                For details on the values of these keys see
                `mmseg/datasets/pipelines/formatting.py:Collect`.
            gt_semantic_seg (Tensor): Semantic segmentation masks
                used if the architecture supports semantic segmentation task.
            train_cfg (dict): The training config.
        Returns:
            dict[str, Tensor]: a dictionary of loss components
        """
        seg_logits = self.forward(inputs)
        losses = self.losses(seg_logits, gt_semantic_seg)
        return losses

    def forward_test(self, inputs, img_metas, test_cfg):
        """Forward function for testing
        Args:
            inputs (list[Tensor]): List of multi-level img features.
            img_metas (list[dict]): List of image info dict where each dict
                has: 'img_shape', 'scale_factor', 'flip', and may also contain
                'filename', 'ori_shape', 'pad_shape', and 'img_norm_cfg'.
                For details on the values of these keys see
                `mmseg/datasets/pipelines/formatting.py:Collect`.
            test_cfg (dict): The testing config.
        Returns:
            Tensor: Output segmentation map.
        """
        return self.forward(inputs)

    def cls_seg(self, feat):
        """Classify each pixel"""
        if self.dropout is not None:
            feat = self.dropout(feat)
        output = self.conv_seg(feat)
        return output

    @force_fp32(apply_to=('seg_logit', ))
    def losses(self, seg_logit, seg_label):
        """Compute segmentation loss"""
        loss = dict()
        seg_logit = resize(
            input=seg_logit,
            size=seg_label.shape[2:],
            mode='bilinear',
            align_corners=self.align_corners)
        if self.sampler is not None:
            seg_weight = self.sampler.sample(seg_logit, seg_label)
        else:
            seg_weight = None
        seg_label = seg_label.squeeze(1)

        if not isinstance(self.loss_decode, nn.ModuleList):
            losses_decode = [self.loss_decode]
        else:
            losses_decode = self.loss_decode
        for loss_decode in losses_decode:
            if loss_decode.loss_name not in loss:
                loss[loss_decode.loss_name] = loss_decode(
                    seg_logit,
                    seg_label,
                    weight=seg_weight,
                    ignore_index=self.ignore_index)
            else:
                loss[loss_decode.loss_name] += loss_decode(
                    seg_logit,
                    seg_label,
                    weight=seg_weight,
                    ignore_index=self.ignore_index)

        loss['acc_seg'] = accuracy(
            seg_logit, seg_label, ignore_index=self.ignore_index)
        return loss


class LawinHead(BaseDecodeHead):
    """
    Lawin head: https://github.com/yan-hao-tian/lawin
    """

    def __init__(self, embed_dim=768, use_scale=True, reduction=2, **kwargs):
        """
        Constructor
        Args:
            embed_dim (int): dimension of intermediate embedding
            use_scale (bool): whether to use scaling for the underlying non-local module
                              (https://arxiv.org/abs/1711.07971)
            reduction (int): channel reduction ratio for the underlying non-local module
                             (https://arxiv.org/abs/1711.07971)
        """
        super(LawinHead, self).__init__(
            input_transform='multiple_select', **kwargs)
        self.lawin_8 = LawinAttn(in_channels=512, reduction=reduction, use_scale=use_scale, conv_cfg=self.conv_cfg,
                                 norm_cfg=self.norm_cfg, mode='embedded_gaussian', head=64, patch_size=8)
        self.lawin_4 = LawinAttn(in_channels=512, reduction=reduction, use_scale=use_scale, conv_cfg=self.conv_cfg,
                                 norm_cfg=self.norm_cfg, mode='embedded_gaussian', head=16, patch_size=8)
        self.lawin_2 = LawinAttn(in_channels=512, reduction=reduction, use_scale=use_scale, conv_cfg=self.conv_cfg,
                                 norm_cfg=self.norm_cfg, mode='embedded_gaussian', head=4, patch_size=8)

        self.image_pool = nn.Sequential(nn.AdaptiveAvgPool2d(1), ConvModule(512, 512, 1, conv_cfg=self.conv_cfg,
                                        norm_cfg=self.norm_cfg, act_cfg=self.act_cfg))
        self.linear_c4 = MLP(input_dim=self.in_channels[-1], embed_dim=embed_dim)
        self.linear_c3 = MLP(input_dim=self.in_channels[2], embed_dim=embed_dim)
        self.linear_c2 = MLP(input_dim=self.in_channels[1], embed_dim=embed_dim)
        self.linear_c1 = MLP(input_dim=self.in_channels[0], embed_dim=48)

        self.linear_fuse = ConvModule(
            in_channels=embed_dim*3,
            out_channels=512,
            kernel_size=1
        )
        
        self.short_path = ConvModule(
            in_channels=512,
            out_channels=512,
            kernel_size=1
        )
        
        self.cat = ConvModule(
            in_channels=512*5,
            out_channels=512,
            kernel_size=1
        )

        self.low_level_fuse = ConvModule(
            in_channels=560,
            out_channels=512,
            kernel_size=1
        )
        
        self.ds_8 = PatchEmbed(proj_type='pool', patch_size=8, in_chans=512, embed_dim=512, norm_layer=nn.LayerNorm)
        self.ds_4 = PatchEmbed(proj_type='pool', patch_size=4, in_chans=512, embed_dim=512, norm_layer=nn.LayerNorm)
        self.ds_2 = PatchEmbed(proj_type='pool', patch_size=2, in_chans=512, embed_dim=512, norm_layer=nn.LayerNorm)

    def get_context(self, x, patch_size):
        """
        Get context for spatial pyramid pooling (see Lawin paper)
        Args:
            x (torch.Tensor): input tensor
            patch_size (int): patch size
        """
        n, _, h, w = x.shape
        context = []
        for i, r in enumerate([8, 4, 2]):
            _context = F.unfold(x, kernel_size=patch_size*r, stride=patch_size, padding=int((r-1)/2*patch_size))
            _context = rearrange(_context, 'b (c ph pw) (nh nw) -> (b nh nw) c ph pw', ph=patch_size*r, pw=patch_size*r, nh=h//patch_size, nw=w//patch_size)
            context.append(getattr(self, f'ds_{r}')(_context))

        return context
    
    def forward(self, inputs):
        """
        Calculate the segmentation maps for the input features
        Args:
            inputs (torch.Tensor): input features from backbone
        """
        inputs = self._transform_inputs(inputs)
        c1, c2, c3, c4 = inputs

        ############### MLP decoder on C1-C4 ###########
        n, _, h, w = c4.shape

        _c4 = self.linear_c4(c4).permute(0,2,1).reshape(n, -1, c4.shape[2], c4.shape[3]) # (n, c, 32, 32)
        _c4 = resize(_c4, size=c2.size()[2:],mode='bilinear',align_corners=False)

        _c3 = self.linear_c3(c3).permute(0,2,1).reshape(n, -1, c3.shape[2], c3.shape[3])
        _c3 = resize(_c3, size=c2.size()[2:],mode='bilinear',align_corners=False)

        _c2 = self.linear_c2(c2).permute(0,2,1).reshape(n, -1, c2.shape[2], c2.shape[3])

        _c = self.linear_fuse(torch.cat([_c4, _c3, _c2], dim=1)) #(n, c, 128, 128)
        n, _, h, w = _c.shape

        ############### Lawin attention spatial pyramid pooling ###########
        patch_size = 8
        context = self.get_context(_c, patch_size)
        query = F.unfold(_c, kernel_size=patch_size, stride=patch_size)
        query = rearrange(query, 'b (c ph pw) (nh nw) -> (b nh nw) c ph pw', ph=patch_size, pw=patch_size, nh=h//patch_size, nw=w//patch_size)

        output = []
        output.append(self.short_path(_c))
        output.append(resize(self.image_pool(_c),
                        size=(h, w),
                        mode='bilinear',
                        align_corners=self.align_corners))

        for i, r in enumerate([8, 4, 2]):
            _output = getattr(self, f'lawin_{r}')(query, context[i])
            _output = rearrange(_output, '(b nh nw) c ph pw -> b c (nh ph) (nw pw)', ph=patch_size, pw=patch_size, nh=h//patch_size, nw=w//patch_size)
            output.append(_output)
        
        output = self.cat(torch.cat(output, dim=1))

        ############### Low-level feature enhancement ###########
        _c1 = self.linear_c1(c1).permute(0,2,1).reshape(n, -1, c1.shape[2], c1.shape[3])

        output = resize(output, size=c1.size()[2:], mode='bilinear', align_corners=False)
        output = self.low_level_fuse(torch.cat([output, _c1], dim=1))

        output = self.cls_seg(output)

        return output


class Lawin(nn.Module):
    """
    Lawin transformer: https://github.com/yan-hao-tian/lawin
    """
    def __init__(self, align_corners=False,
                 pretrained_backbone_path='https://polybox.ethz.ch/index.php/s/5j6rsXjTvcRWgSP/download',
                 backbone_name='mit_bfive'):
        """
        Constructor
        Args:
            align_corners (bool): align_corners argument of F.interpolate.
            pretrained_backbone_path (str): path to pretrained backbone (must match backbone_name)
            backbone_name (str): name of backbone to use (out of mit_bone, mit_btwo, mit_bthree, mit_bfour, mit_bfive)
                                 backbone paths:
                                 https://polybox.ethz.ch/index.php/s/Yj3EGcUlcMnqUgY/download for mit_b1
                                 https://polybox.ethz.ch/index.php/s/5j6rsXjTvcRWgSP for mit_b5
        """
        super(Lawin, self).__init__()
        if pretrained_backbone_path is not None and pretrained_backbone_path.lower().startswith('http'):
            os.makedirs('pretrained', exist_ok=True)
            url_hash = hashlib.md5(str.encode(pretrained_backbone_path)).hexdigest()
            target_path = os.path.join('pretrained', f'lawin_{url_hash}.pth')
            if not os.path.isfile(target_path):
                urllib.request.urlretrieve(pretrained_backbone_path, target_path)
            pretrained_backbone_path = target_path

        self.backbone = eval(backbone_name)(pretrained_backbone_path=pretrained_backbone_path)
        self.backbone_name = backbone_name

        self.head = LawinHead(in_channels=[64, 128, 320, 512], channels=512, num_classes=2,
                              in_index=[0, 1, 2, 3])

        self.align_corners = align_corners
        self.pretrained_backbone_path = pretrained_backbone_path

    def forward(self, x, apply_activation=True):
        """
        Calculate the segmentation maps for the input tensor
        Args:
            x (torch.Tensor): input tensor
            apply_activation (bool): whether to apply the activation function to the output of the network
                                     (default: True)
        """
        _, _, H, W = x.shape
        
        # resize input if necessary
        if H != 512 or W != 512:
            x = resize(x, (512, 512), mode='bilinear', align_corners=self.align_corners)
        feats = self.backbone(x)
        head_out = self.head(feats)
        _, _, H_H, H_W = head_out.shape
        
        # resize output if necessary
        if H_H != H or H_W != W:
            head_out = resize(head_out, (H, W), mode='bilinear', align_corners=self.align_corners)
        if apply_activation:
            head_out = F.softmax(head_out)
        return head_out<|MERGE_RESOLUTION|>--- conflicted
+++ resolved
@@ -1,9 +1,5 @@
-<<<<<<< HEAD
 # code adapted from https://github.com/yan-hao-tian/lawin and https://github.com/NVlabs/SegFormer
 
-from mmcv.cnn import ConvModule, NonLocal2d
-=======
->>>>>>> bbaad2a3
 import torch
 import torch.nn as nn
 import torch.nn.functional as F
