--- conflicted
+++ resolved
@@ -27,8 +27,7 @@
 DATASET_ZIP_URLS = {
     # "original": dataset used in the ETHZ CIL Road Segmentation 2022 Kaggle competition
     "original": "https://polybox.ethz.ch/index.php/s/x2RcSv4MOG3rtPB/download",
-
-<<<<<<< HEAD
+    
     # "ext_original": "original" dataset, extended with 80 images scraped from Google Maps
     "ext_original": "https://polybox.ethz.ch/index.php/s/mj4aokQ7ZMouMyh/download",
 
@@ -41,10 +40,9 @@
     # same 25 samples as in "new_original", "new_original_aug_6" and "ext_original_aug_6" datasets
     # use split of 0.89 to use exactly these 25 samples as the validation set
     "new_ext_original": "https://polybox.ethz.ch/index.php/s/GAv6JhORUjZOq5U/download",
-=======
+
     # "original_gt": dataset used in the ETHZ CIL Road Segmentation 2022 Kaggle competition, but with images replaced by ground truth
     "original_gt": "https://polybox.ethz.ch/index.php/s/kORjGAbqFvjG4My/download",
->>>>>>> f122b90b
 
     # "original_128": "original" dataset, patchified into 128x128 patches and augmented using Preprocessor
     # WARNING: take into account that this dataset has 2160/720 train/"unlabeled test" images (original has only 144/144, resp.)
