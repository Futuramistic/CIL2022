--- conflicted
+++ resolved
@@ -85,20 +85,6 @@
         curr_run_idx = len(self.experiment_names)
         if curr_run_idx > 0:
             self.dataloader.weights_set = True
-<<<<<<< HEAD
-        
-        global CHECKPOINTS_DIR 
-        while curr_run_idx < self.known_args_dict["adaboost_runs"]:
-            # snapshot zip name and session ID don't have to be set, as code doesn't change
-            CHECKPOINTS_DIR = os.path.join("checkpoints", str(int(time.time() * 1000)))
-            # Create the model using the commandline arguments
-            model = self.factory.get_model_class()(**self.model_args)
-            
-            # Create the trainer using the commandline arguments
-            trainer_class = self.factory.get_trainer_class()
-            trainer = trainer_class(dataloader=self.dataloader, model=model,
-                                                **self.trainer_args)
-=======
 
         if self.deep_adaboost:
             # calculate the val sample -- train sample similarities once
@@ -158,8 +144,12 @@
                 print('Val sample -- train sample distances calculated')
                 with open(val_sample_train_sample_dist_path, 'wb') as f:
                     pickle.dump(training_sample_weights_for_validation_samples, f)
-
+                    
+        global CHECKPOINTS_DIR
         while curr_run_idx < self.known_args_dict["adaboost_runs"]:
+             # snapshot zip name and session ID don't have to be set, as code doesn't change
+            CHECKPOINTS_DIR = os.path.join("checkpoints", str(int(time.time() * 1000)))
+            
             if not self.deep_adaboost:
                 # Create the model using the commandline arguments
                 model = self.factory.get_model_class()(**self.model_args)
@@ -177,7 +167,6 @@
             old_run_name = trainer.mlflow_experiment_name
             new_run_name = ("AdaBoost_" if not self.deep_adaboost else "Deep_AdaBoost_") + f"{str(old_run_name)}_Run_{curr_run_idx}" if old_run_name is not None else f"Run_{curr_run_idx}"
             trainer.mlflow_experiment_name = new_run_name
->>>>>>> eaeb7a8d
             
             trainer.train()
             f1_eval = trainer.eval()['f1_weighted_scores']  #['f1_road_scores']
