import itertools
from random import randint
import tensorflow as tf
import warnings
import math
from .dataloader import DataLoader
import utils

class TFDataLoader(DataLoader):

    def __init__(self, dataset="original", pad32 = False, use_augemntation = False):
        super().__init__(dataset)
        self.pad32 = pad32
        self.use_augmentation = use_augemntation

    # Get the sizes of the training, test and unlabeled datasets associated with this DataLoader.
    # Args:
    #   split   (float): training/test splitting ratio \in [0,1]
    # Returns: Tuple of (int, int, int): sizes of training, test and unlabeled test datasets, respectively,
    #          in samples
    def get_dataset_sizes(self, split):
        dataset_size = len(self.training_img_paths)
        train_size = int(dataset_size * split)
        test_size = dataset_size - train_size
        unlabeled_test_size = len(self.test_img_paths)
        return train_size, test_size, unlabeled_test_size
    
    def get_img_val_min_max(self, preprocessing):
        """
        Get the minimum and maximum possible values of an image pixel, when preprocessing the image using the given
        preprocessing function.
        Args:
            preprocessing: function taking a raw sample and returning a preprocessed sample to be used when
                           constructing the native dataloader
        Returns:
            Tuple of (int, int)
        """
        if preprocessing is None:
            preprocessing = lambda x: x
        min_img = tf.zeros((1, 1, 1, 3), dtype=tf.dtypes.uint8)
        min_img_val = preprocessing(min_img).min()
        max_img = tf.ones((1, 1, 1, 3), dtype=tf.dtypes.uint8) * 255
        max_img_val = preprocessing(max_img).max()
        return min_img_val.numpy().item(), max_img_val.numpy().item()

    # Get image data
    # Args:
    #    image_path  (string): path to an image
    #    channels   (int): 4 for RGBA, 3 for RGB, 1 for grayscale, 0 - default encoding
    # Returns: A Tensor of type dtype uint8
    ###  
    def __parse_data(self, image_path, channels=0):
        image_content = tf.io.read_file(image_path)
        image = tf.io.decode_png(image_content, channels)

        # Pad with zeros to a size divisible by 32 - UNet-friendly; no loss of info
        if self.pad32:
            height, width = image.shape[0],image.shape[1]
            target_height, target_width = int(math.ceil(height/32)*32), int(math.ceil(width/32)*32)
            height_offset = int((target_height-height)/2)
            width_offset = int((target_width-width)/2)
            image = tf.image.pad_to_bounding_box(image,height_offset,width_offset,target_height,target_width)
        return image

    # Get image test data as all ones
    # Args:
    #    image_path  (string): path to an image
    #    channels   (int): 4 for RGBA, 3 for RGB, 1 for grayscale, 0 - default encoding
    # Returns: A Tensor of type dtype uint8
    ###  
    def __parse_data_test(self, image_path, channels=0):
        return tf.ones_like(self.__parse_data(image_path,channels))

    # Get images and masks
    # Args:
    #    image_dir  (string): the directory of images
    #    mask_dir   (string): the directory of corresponding masks
    # Returns: Dataset
    ###  
    def __get_image_data(self, img_paths, gt_paths=None, shuffle=True, preprocessing=None, offset=0, length=int(1e12)):
        # WARNING: must use lambda captures (see https://stackoverflow.com/q/10452770)
        img_paths_tf = tf.convert_to_tensor(img_paths[offset:int(offset+length)])  # scientific notation is not recognized as an integer
        parse_img = (lambda x, preprocessing=preprocessing: self.__parse_data(x)) if preprocessing is None else \
                    (lambda x, preprocessing=preprocessing: preprocessing(x=self.__parse_data(x), is_gt=False))
        parse_gt = (lambda x, preprocessing=preprocessing: self.__parse_data(x)) if preprocessing is None else \
                   (lambda x, preprocessing=preprocessing: preprocessing(x=self.__parse_data(x), is_gt=True))

        # itertools.count() gives infinite generators

        if gt_paths is not None:
            gt_paths_tf = tf.convert_to_tensor(gt_paths[offset:offset+length])
            output_types = (parse_img(img_paths_tf[0]).dtype, parse_gt(gt_paths_tf[0]).dtype)
            if shuffle:
                return tf.data.Dataset.from_generator(
                    lambda: ((parse_img(img_path), parse_gt(gt_path)) for _ in itertools.count()
                             for img_path, gt_path in zip(*utils.consistent_shuffling(img_paths_tf, gt_paths_tf))),
                    output_types=output_types)
            else:
                return tf.data.Dataset.from_generator(
                    lambda: ((parse_img(img_path), parse_gt(gt_path)) for _ in itertools.count()
                             for img_path, gt_path in zip(img_paths_tf, gt_paths_tf)),
                    output_types=output_types)
        else:
            output_types = parse_img(img_paths_tf[0]).dtype
            if shuffle:
                return tf.data.Dataset.from_generator(
                    lambda: (parse_img(img_path) for _ in itertools.count() for img_path in
                             utils.consistent_shuffling(img_paths_tf)[0]),
                    output_types=output_types)
            else:
                return tf.data.Dataset.from_generator(
                    lambda: (parse_img(img_path) for _ in itertools.count() for img_path in img_paths_tf),
                    output_types=output_types)

    ###
    # Create training/validaiton dataset split
    # Args:
    #    split (float): training/test splitting ratio, e.g. 0.8 for 80"%" training and 20"%" test data
    #    batch_size (int): training batch size
    #    preprocessing (function): function taking a raw sample and returning a preprocessed sample to be used when
    #                              constructing the native dataloader
    # Returns: PrefetchDataset
    ###  
    def get_training_dataloader(self, split, batch_size, preprocessing=None, **args):
        # Get images' names and data

        # WARNING: the train/test splitting behavior must be consistent across TFDataLoader and TorchDataLoader,
        # and may not be stochastic, so as to ensure comparability across models/runs
        # for the same reason, while the training set should be shuffled, the test set should not

        dataset_size = len(self.training_img_paths)
        train_size = int(dataset_size * split)
        test_size = dataset_size - train_size

        self.training_data = self.__get_image_data(self.training_img_paths, self.training_gt_paths, shuffle=True,
                                                   preprocessing=preprocessing, offset=0, length=train_size)
        self.testing_data = self.__get_image_data(self.training_img_paths, self.training_gt_paths, shuffle=False,
                                                  preprocessing=preprocessing, offset=train_size, length=test_size)
        print(f'Train data consists of ({train_size}) samples')
        print(f'Test data consists of ({test_size}) samples')
<<<<<<< HEAD

        if self.use_augmentation:
            return self.training_data.shuffle(50, reshuffle_each_iteration=True).map(self.augmentation,tf.data.AUTOTUNE).batch(batch_size).prefetch(tf.data.AUTOTUNE)

        return self.training_data.batch(batch_size).prefetch(tf.data.AUTOTUNE)
=======
        ret = self.training_data.batch(batch_size).prefetch(tf.data.AUTOTUNE)
        ret.img_val_min, ret.img_val_max = self.get_img_val_min_max(preprocessing)
        return ret
>>>>>>> f122b90b

        # # Shuffle and split
        # data = data.shuffle(100)
        # self.training_data = data.take(train_size)
        # self.testing_data = data.skip(train_size)
        # # Cache training -> shuffle -> batch -> repeat for all batches -> prefetch for speed
        # return self.training_data.cache().shuffle(100).batch(batch_size).repeat().prefetch(tf.data.AUTOTUNE)
    
    ###
    # Get labeled dataset for validation
    # Args:
    #    batch_size (int): training batch size
    #    preprocessing (function): function taking a raw sample and returning a preprocessed sample to be used when
    #                              constructing the native dataloader
    # Returns: PrefetchDataset
    ###       
    def get_testing_dataloader(self, batch_size, preprocessing=None, **args):
        if self.testing_data is None:
            warnings.warn("You called test dataloader before training dataloader. \
                Usually the test data is created by splitting the training data when calling get_training_dataloader. \
                    If groundtruth test data is explicitely available in the Dataset, this will be used, otherwise the complete training dataset will be used.\n \
                        Call <get_unlabeled_testing_dataloader()> in order to get the test data of a dataset without annotations.")
            if self.test_gt_dir is not None:
                self.testing_data = self.__get_image_data(self.test_img_paths, self.test_gt_paths, shuffle=False,
                                                          preprocessing=preprocessing)
                print(f'Test data consists of ({len(self.test_img_paths)}) samples')
            else:
                self.testing_data = self.__get_image_data(self.training_img_paths, self.training_gt_paths,
                                                          shuffle=False, preprocessing=preprocessing)
                print(f'Test data consists of ({len(self.training_img_paths)}) samples')
        
        ret = self.testing_data.batch(batch_size).prefetch(tf.data.AUTOTUNE)
        ret.img_val_min, ret.img_val_max = self.get_img_val_min_max(preprocessing)
        return ret
        # return self.testing_data.cache().shuffle(100).batch(batch_size).repeat().prefetch(tf.data.AUTOTUNE)

    ###
    # Get unlabeled dataset for test
    # Args:
    #    batch_size (int): training batch size
    #    preprocessing (function): function taking a raw sample and returning a preprocessed sample to be used when
    #                              constructing the native dataloader
    # Returns: PrefetchDataset
    ###       
    def get_unlabeled_testing_dataloader(self, batch_size, preprocessing=None, **args):
        if self.test_gt_dir is not None:
            warnings.warn(f"The dataset {self.dataset} doesn't contain unlabeled test data. The test data will simply be used without loading the groundtruth")
        if self.unlabeled_testing_data is None:
            self.unlabeled_testing_data = self.__get_image_data(self.test_img_paths, preprocessing=preprocessing,
                                                                shuffle=False)
            print(f'Found ({len(self.test_img_paths)}) unlabeled test data')
        ret = self.unlabeled_testing_data.batch(batch_size).prefetch(tf.data.AUTOTUNE)
        ret.img_val_min, ret.img_val_max = self.get_img_val_min_max(preprocessing)
        return ret
        # return self.unlabeled_testing_data.cache().shuffle(100).batch(batch_size).repeat().prefetch(tf.data.AUTOTUNE)
        
    # Load model
    # Args:
    #   filepath (string)
    def load_model(self, filepath):
        return tf.keras.models.load_model(filepath)
        
    # Save model
    # Args:
    #   model (Keras.model)
    #   filepath (string)
    def save_model(self, model, filepath):
        tf.keras.models.save_model(model,filepath)

    # Flip the image randomly (add possible augmentations later)
    def augmentation(self,image,label):
        seed1 = randint(0,pow(2,31)-1)
        seed2 = randint(0,pow(2,31)-1)
        seed = [seed1,seed2]

        # Flips
        image = tf.image.stateless_random_flip_left_right(image,seed=seed)
        label = tf.image.stateless_random_flip_left_right(label,seed=seed)
        image = tf.image.stateless_random_flip_up_down(image,seed=seed)
        label = tf.image.stateless_random_flip_up_down(label,seed=seed)

        # Image colour changes
        # image = tf.image.stateless_random_brightness(image,max_delta=0.2,seed=seed)
        # image = tf.image.stateless_random_saturation(image,lower=0.8,upper=1.2,seed=seed)
        # image = tf.image.stateless_random_contrast(image,lower=0.8,upper=1.2,seed=seed)
        # image = tf.clip_by_value(image,0,1)

        # Rotate by 90 degrees only - if we rotate by an aribitrary -> road my disappear!
        i = randint(0,3)
        image = tf.image.rot90(image,i)
        label = tf.image.rot90(label,i)
        return image, label<|MERGE_RESOLUTION|>--- conflicted
+++ resolved
@@ -138,17 +138,11 @@
                                                   preprocessing=preprocessing, offset=train_size, length=test_size)
         print(f'Train data consists of ({train_size}) samples')
         print(f'Test data consists of ({test_size}) samples')
-<<<<<<< HEAD
 
         if self.use_augmentation:
             return self.training_data.shuffle(50, reshuffle_each_iteration=True).map(self.augmentation,tf.data.AUTOTUNE).batch(batch_size).prefetch(tf.data.AUTOTUNE)
 
         return self.training_data.batch(batch_size).prefetch(tf.data.AUTOTUNE)
-=======
-        ret = self.training_data.batch(batch_size).prefetch(tf.data.AUTOTUNE)
-        ret.img_val_min, ret.img_val_max = self.get_img_val_min_max(preprocessing)
-        return ret
->>>>>>> f122b90b
 
         # # Shuffle and split
         # data = data.shuffle(100)
