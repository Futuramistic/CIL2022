--- conflicted
+++ resolved
@@ -1,11 +1,6 @@
 import warnings
 import torch
-<<<<<<< HEAD
-from torch.utils.data import DataLoader as torchDL, Dataset, Subset, WeightedRandomSampler
-=======
-
-from torch.utils.data import DataLoader as torchDL, Subset
->>>>>>> 39274baf
+from torch.utils.data import DataLoader as torchDL, Subset, WeightedRandomSampler
 from .torchDataset import SegmentationDataset
 from .dataloader import DataLoader
 
@@ -89,23 +84,13 @@
         # for the same reason, while the training set should be shuffled, the test set should not
 
         training_data_len = int(len(self.training_img_paths)*split)
-<<<<<<< HEAD
         testing_data_len = len(self.training_img_paths)-training_data_len
-=======
-
-        dataset = SegmentationDataset(self.training_img_paths, self.training_gt_paths, preprocessing, training_data_len,
-                                      self.use_geometric_augmentation, self.use_color_augmentation, self.contrast,
-                                      self.brightness, self.saturation)
-
-        self.training_data = Subset(dataset, list(range(training_data_len)))
-        self.testing_data = Subset(dataset, list(range(training_data_len, len(dataset))))
->>>>>>> 39274baf
         
         if weights is None or len(weights) == 0:
             # if weighting is not used / has not been used yet, self.dataset is not yet set
             self.dataset = SegmentationDataset(self.training_img_paths, self.training_gt_paths, preprocessing, training_data_len,
-                                        self.use_geometric_augmentation, self.use_color_augmentation, self.contrast,
-                                        self.brightness, self.saturation)
+                                      self.use_geometric_augmentation, self.use_color_augmentation, self.contrast,
+                                      self.brightness, self.saturation)
             self.training_data = Subset(self.dataset, list(range(training_data_len)))
             self.testing_data = Subset(self.dataset, list(range(training_data_len, len(self.dataset))))
             ret = torchDL(self.training_data, batch_size, shuffle=True, **args)
