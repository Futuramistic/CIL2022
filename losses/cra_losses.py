--- conflicted
+++ resolved
@@ -17,131 +17,6 @@
 except ImportError:  # py3k
     from itertools import filterfalse as ifilterfalse
 
-<<<<<<< HEAD
-import torch
-import torch.nn as nn
-from torch.nn.modules.loss import _Loss
-from torch.autograd import Variable as V
-
-import cv2
-import numpy as np
-
-
-# from keras import backend as K
-import numpy as np
-# import tensorflow as tf
-from scipy.ndimage import distance_transform_edt as distance
-
-
-def calc_dist_map(seg):
-    res = np.zeros_like(seg)
-    posmask = seg.astype(np.bool)
-
-    if posmask.any():
-        negmask = ~posmask
-        res = distance(negmask) * negmask - (distance(posmask) - 1) * posmask
-
-    return res
-
-
-def calc_dist_map_batch(y_true):
-    y_true_numpy = y_true.numpy()
-    return np.array([calc_dist_map(y)
-                     for y in y_true_numpy]).astype(np.float32)
-
-
-def surface_loss_keras(y_true, y_pred):
-    # y_true_dist_map = tf.py_function(func=calc_dist_map_batch,
-    #                                  inp=[y_true],
-    #                                  Tout=tf.float32)
-    y_true_dist_map = calc_dist_map(y_true)
-    multipled = y_pred * y_true_dist_map
-    return multipled
-
-
-class dice_bce_loss(nn.Module):
-    def __init__(self, batch=True):
-        super(dice_bce_loss, self).__init__()
-        self.batch = batch
-        self.bce_loss = nn.BCELoss()
-
-    def soft_dice_coeff(self, y_true, y_pred):
-        smooth = 0.0  # may change
-        if self.batch:
-            i = torch.sum(y_true)
-            j = torch.sum(y_pred)
-            intersection = torch.sum(y_true * y_pred)
-        else:
-            i = y_true.sum(1).sum(1).sum(1)
-            j = y_pred.sum(1).sum(1).sum(1)
-            intersection = (y_true * y_pred).sum(1).sum(1).sum(1)
-        # score = (2. * intersection + smooth) / (i + j + smooth)
-        score = (intersection + smooth) / (i + j - intersection + smooth)#iou
-        return score.mean()
-
-    def soft_dice_loss(self, y_true, y_pred):
-        loss = 1 - self.soft_dice_coeff(y_true, y_pred)
-        return loss
-
-    def __call__(self, y_true, y_pred):
-        a = self.bce_loss(y_pred, y_true)
-        b = self.soft_dice_loss(y_true, y_pred)
-        return a + b
-
-
-class dice_bce_loss_with_logits(nn.Module):
-    def __init__(self, batch=True):
-        super(dice_bce_loss_with_logits, self).__init__()
-        self.batch = batch
-        # self.bce_loss = nn.BCELoss()
-        # self.bce_loss = F.binary_cross_entropy_with_logits()
-
-    def soft_dice_coeff(self, y_true, y_pred):
-        y_pred = torch.sigmoid(y_pred)
-        smooth = 0.0  # may change
-        # smooth = 1.0  # may change
-        if self.batch:
-            i = torch.sum(y_true)
-            j = torch.sum(y_pred)
-            intersection = torch.sum(y_true * y_pred)
-        else:
-            i = y_true.sum(1).sum(1).sum(1)
-            j = y_pred.sum(1).sum(1).sum(1)
-            intersection = (y_true * y_pred).sum(1).sum(1).sum(1)
-        # score = (2. * intersection + smooth) / (i + j + smooth)
-        score = (intersection + smooth) / (i + j - intersection + smooth) #iou
-        return score.mean()
-
-    def soft_dice_loss(self, y_true, y_pred):
-        loss = 1 - self.soft_dice_coeff(y_true, y_pred)
-        return loss
-
-    def __call__(self, y_true, y_pred):
-        # a = F.binary_cross_entropy_with_logits(y_pred, y_true)
-        # a = SoftBCEWithLogitsLoss(y_pred, y_true)
-        weight = torch.Tensor([5.5]).cuda() if torch.cuda.is_available() else torch.Tensor([5.5])
-        a = F.binary_cross_entropy_with_logits(y_pred, y_true, pos_weight=weight)
-        # a = nn.BCEWithLogitsLoss(y_pred, y_true, pos_weight=torch.Tensor([1.5]).cuda())
-        # a = self.bce_loss(y_pred, y_true)
-
-        return a
-        # b = self.soft_dice_loss(y_true, y_pred)
-        # return b
-        # return a + b
-
-
-class binary_cross_logits(nn.Module):
-    def __init__(self, batch=True):
-        super(binary_cross_logits, self).__init__()
-        self.batch = batch
-
-    def __call__(self, y_true, y_pred):
-        a = F.binary_cross_entropy_with_logits(y_pred, y_true)
-        # a = F.binary_cross_entropy_with_logits(y_pred, y_true, pos_weight=torch.Tensor([1.5]).cuda())
-        return a
-
-=======
->>>>>>> 39274baf
 
 class cra_loss(nn.Module):
     """
@@ -207,71 +82,7 @@
         return loss
 
     def __call__(self, y_true, y_pred):
-<<<<<<< HEAD
-        weight = torch.Tensor([2.5]).cuda() if torch.cuda.is_available() else torch.Tensor([2.5])
-        a = F.binary_cross_entropy_with_logits(y_pred, y_true,weight=weight)
-
-        # a = F.binary_cross_entropy_with_logits(y_pred, y_true)
-        # a = nn.BCEWithLogitsLoss(y_pred, y_true, pos_weight=torch.Tensor([0.7]).cuda())
-        # b = self.bce_loss(y_pred, y_true)
-
-        # return a
-        b = self.soft_dice_loss(y_true, y_pred)
-        # return b + 4*a
-        return a + b
-
-
-class SoftBCEWithLogitsLoss(nn.Module):
-    __constants__ = ["weight", "pos_weight", "reduction", "ignore_index", "smooth_factor"]
-
-    def __init__(
-            self,
-            weight: Optional[torch.Tensor] = None,
-            ignore_index: Optional[int] = -100,
-            reduction: str = "mean",
-            smooth_factor: Optional[float] = None,
-            pos_weight: Optional[torch.Tensor] = None,
-    ):
-        """Drop-in replacement for torch.nn.BCEWithLogitsLoss with few additions: ignore_index and label_smoothing
-
-        Args:
-            ignore_index: Specifies a target value that is ignored and does not contribute to the input gradient.
-            smooth_factor: Factor to smooth target (e.g. if smooth_factor=0.1 then [1, 0, 1] -> [0.9, 0.1, 0.9])
-
-        Shape
-             - **y_pred** - torch.Tensor of shape NxCxHxW
-             - **y_true** - torch.Tensor of shape NxHxW or Nx1xHxW
-        Reference
-            https://github.com/BloodAxe/pytorch-toolbelt
-        """
-        super().__init__()
-        self.ignore_index = ignore_index
-        self.reduction = reduction
-        self.smooth_factor = smooth_factor
-        self.register_buffer("weight", weight)
-        self.register_buffer("pos_weight", pos_weight)
-
-    def forward(self, y_pred: torch.Tensor, y_true: torch.Tensor) -> torch.Tensor:
-        """
-        Args:
-            y_pred: torch.Tensor of shape (N, C, H, W)
-            y_true: torch.Tensor of shape (N, H, W)  or (N, 1, H, W)
-
-        Returns:
-            loss: torch.Tensor
-        """
-
-        if self.smooth_factor is not None:
-            soft_targets = (1 - y_true) * self.smooth_factor + y_true * (1 - self.smooth_factor)
-        else:
-            soft_targets = y_true
-
-        loss = F.binary_cross_entropy_with_logits(
-            y_pred, soft_targets, self.weight, pos_weight=self.pos_weight, reduction="none"
-        )
-=======
         return F.binary_cross_entropy_with_logits(y_pred, y_true, pos_weight=torch.Tensor([5.5]).cuda())
->>>>>>> 39274baf
 
 
 class dice_bce_loss_with_logits1(nn.Module):
